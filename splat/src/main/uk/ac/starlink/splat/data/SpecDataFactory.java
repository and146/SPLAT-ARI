/*
 * Copyright (C) 2000-2004 Central Laboratory of the Research Councils
 * Copyright (C) 2009 Science and Technology Facilities Council
 *
 *  History:
 *     01-SEP-2000 (Peter W. Draper):
 *        Original version.
 *     01-MAR-2004 (Peter W. Draper):
 *        Added table handling changes.
 *     26-AUG-2004 (Peter W. Draper):
 *        Added support for URLs.
 *     08-OCT-2004 (Peter W. Draper):
 *        Added support for collapsing and extracting spectra from
 *        2 and 3D data.
 */
package uk.ac.starlink.splat.data;

import java.io.File;
import java.io.FileInputStream;
import java.io.InputStream;
import java.net.HttpURLConnection;
import java.net.MalformedURLException;
import java.net.URL;
import java.net.URLConnection;
import java.util.ArrayList;
import java.util.LinkedList;
import java.util.List;
import java.util.logging.Logger;

import uk.ac.starlink.datanode.factory.DataNodeFactory;
import uk.ac.starlink.datanode.nodes.DataNode;
import uk.ac.starlink.datanode.nodes.IconFactory;
import uk.ac.starlink.fits.FitsTableBuilder;
import uk.ac.starlink.ndx.Ndx;
import uk.ac.starlink.splat.iface.LocalLineIDManager;
import uk.ac.starlink.splat.imagedata.NDFJ;
import uk.ac.starlink.splat.util.ConstrainedList;
import uk.ac.starlink.splat.util.ConstrainedList.ConstraintType;
import uk.ac.starlink.splat.util.SEDSplatException;
import uk.ac.starlink.splat.util.SplatException;
import uk.ac.starlink.splat.vo.SSAPAuthenticator;
import uk.ac.starlink.table.StarTable;
import uk.ac.starlink.table.StoragePolicy;
import uk.ac.starlink.util.DataSource;
import uk.ac.starlink.util.FileDataSource;
import uk.ac.starlink.util.TemporaryFileDataSource;
import uk.ac.starlink.util.URLDataSource;
import uk.ac.starlink.votable.TableElement;
import uk.ac.starlink.votable.VOElement;
import uk.ac.starlink.votable.VOElementFactory;
import uk.ac.starlink.votable.VOStarTable;
import uk.ac.starlink.votable.VOTableBuilder;


/**
 * This class creates and clones instances of SpecData and derived
 * classes. The type of the spectrum supplied is determined either by
 * heuristics based on the specification, or by a given, known, type.
 * <p>
 * The known types are identified by public variables or class type and are
 * described using short and long names.
 * <p>
 * If an untyped specification is given then the usual the file name
 * plus extension and any qualifiers (such as HDS object path, or FITS
 * extension number). This is parsed and identified by the InputNameParser
 * class.
 * <p>
 * EditableSpecData and LineIDSpecData instances can also be created
 * and copied.
 *
 * @author Peter W. Draper
 * @version $Id$
 * @see SpecDataImpl
 * @see SpecData
 * @see InputNameParser
 */
public class SpecDataFactory
{
    // Logger.
    private static Logger logger =
        Logger.getLogger( "uk.ac.starlink.splat.data.SpecDataFactory" );

    //
    // Enumeration of the "types" of spectrum that can be created.
    //

    /** The type should be determined only using file name rules */
    public final static int DEFAULT = 0;

    /** FITS source. */
    public final static int FITS = 1;

    /** HDS file. */
    public final static int HDS = 2;

    /** TEXT file. */
    public final static int TEXT = 3;

    /** HDX source. */
    public final static int HDX = 4;

    /** Table of unknown type. */
    public final static int TABLE = 5;

    /** Line identifier file. */
    public final static int IDS = 6;

    /** The type should be determined using the DataNode guessing mechanisms.
     *  One problem with this is that remote resources require downloading
     *  first. */
    public final static int GUESS = 7;

    /** VOTable SED source, XXX not yet a proper type */
    public final static int SED = 8;

    /**
     * Short descriptions of each type.
     */
    public final static String[] shortNames = {
        "default",
        "fits",
        "hds",
        "text",
        "hdx",
        "table",
        "line ids",
        "guess"
   
    };

    /**
     * Long descriptions of each type.
     */
    public final static String[] longNames = {
        "File extension rule",
        "FITS file (spectrum/table)",
        "HDS container file",
        "TEXT files",
        "HDX/NDX/VOTable XML files",
        "Table",
        "Line identification files"
    };

    /**
     * File extensions for each type.
     */
    public final static String[][] extensions = {
        {"*"},
        {"fits", "fit"},
        {"sdf"},
        {"txt", "lis"},
        {"xml", "vot"}, // changed MCN 
        {"*"},
        {"ids"}
    };

    /**
     * Our DataNodeFactory.
     */
    private DataNodeFactory dataNodeFactory = null;

    /**
     * Datanode icons symbolic names for each data type. XXX may want
     * to extend this with own (line identifiers clearly not available).
     */
    public final static short[] datanodeIcons = {
        IconFactory.FILE,
        IconFactory.FITS,
        IconFactory.NDF,
        IconFactory.DATA,
        IconFactory.NDX,
        IconFactory.TABLE,
        IconFactory.ARY2
    };

    /**
     * Policy used for table backing store.
     */
    private static final StoragePolicy storagePolicy =
        StoragePolicy.getDefaultPolicy();

    /**
     *  Create the single class instance.
     */
    private static SpecDataFactory instance = null;
    
    /** the authenticator for access control **/
    private SSAPAuthenticator authenticator;
    
    /**
     *  Hide the constructor from use.
     */
    private SpecDataFactory() {}

    /**
     *  Return reference to the only allowed instance of this class.
     *
     *  @return reference to only instance of this class.
     */
    public static SpecDataFactory getInstance()
    {
        if ( instance == null ) {
            instance = new SpecDataFactory();
        }
        return instance;
    }

    /**
     *  Attempt to open a given specification as a known type. If this
     *  fails then a SplatException will be thrown. Note that if the
     *  type is DEFAULT then this is equivalent to calling
     *  {@link #get(String)}.
     *
     *  @param specspec the specification of the spectrum to be opened.
     *  @param type the type of the spectrum (one of types defined in
     *              this class).
     *  @return the first SpecData object created from the given
     *          specification.
     *  @exception SplatException thrown if specification does not
     *             specify a spectrum that can be accessed.
     */
    public SpecData get( String specspec, int type ) 
    		throws SplatException {
    	List<SpecData> spectra = getAll(specspec, type);
    	
    	if (spectra != null && !spectra.isEmpty())
    		return spectra.get(0);
    	else
    		return null;
    }
    
    /**
     *  Attempt to open a given specification as a known type. If this
     *  fails then a SplatException will be thrown. Note that if the
     *  type is DEFAULT then this is equivalent to calling
     *  {@link #get(String)}.
     *
     *  @param specspec the specification of the spectrum to be opened.
     *  @param type the type of the spectrum (one of types defined in
     *              this class).
     *  @return the List of SpecData objects created from the given
     *          specification.
     *  @exception SplatException thrown if specification does not
     *             specify a spectrum that can be accessed.
     */

    public List<SpecData> getAll( String specspec, int type )
        throws SplatException
    {
    	List<SpecData> specDataList = new ConstrainedList<SpecData>(ConstraintType.DENY_NULL_VALUES, LinkedList.class);
    	//SpecData specData;

    	//  Type established by file name rules.
        if ( type == DEFAULT ) {
            return getAll( specspec );
          
        }

        //  The specification could be for a local or remote file and in URL
        //  or local file format. We need to know so that we can make a local
        //  copy and construct a RemoteSpecData. Note that when we're using
        //  the full guessing mechanisms remote resources are always
        //  downloaded by SPLAT.
        
        NameParser namer = new NameParser( specspec );
  
        boolean isRemote = namer.isRemote();
        if ( isRemote ) {
                
             if ( ( type != TABLE && type != HDX ) || ( type == GUESS ) ) {
                PathParser pathParser = remoteToLocalFile( namer.getURL(), type );
                specspec = pathParser.ndfname();
             }
        } 

        if ( type != GUESS ) {
            //SpecDataImpl impl = null;
        	boolean added = true;
            List<SpecDataImpl> impls = new ConstrainedList<SpecDataImpl>(ConstraintType.DENY_NULL_VALUES, LinkedList.class);
            switch (type)
            {
                case FITS: {
                	added = impls.addAll(makeFITSSpecDataImplList(specspec));
                    //impl = makeFITSSpecDataImpl( specspec );
                }
                    break;
                case HDS: {
                	added = impls.add(makeNDFSpecDataImpl( namer.getName() ));
                    //impl = makeNDFSpecDataImpl( namer.getName() );
                }
                    break;
                case TEXT: {
                	added = impls.add(new TXTSpecDataImpl( specspec ));
                	//impl = new TXTSpecDataImpl( specspec );
                }
                    break;
                case HDX: {
                    //  HDX should download remote files as it needs to keep
                    //  the basename to locate other references.
                    if ( namer.isRemote() ) {
                    	added = impls.add(new NDXSpecDataImpl( namer.getURL() ));
                    	//impl = new NDXSpecDataImpl( namer.getURL() );
                    }
                    else {
                    	added = impls.add(new NDXSpecDataImpl( specspec ));
                    	//impl = new NDXSpecDataImpl( specspec );
                    }
                }
                    break;
                case TABLE: {
                	added = impls.add(makeTableSpecDataImpl( specspec ));
                	//impl = makeTableSpecDataImpl( specspec );

                }
                    break;
                case IDS: {
                	added = impls.add(new LineIDTXTSpecDataImpl( specspec ));
                	//impl = new LineIDTXTSpecDataImpl( specspec );
                }
                    break;
                default: {
                    throw new SplatException( "Spectrum '" + specspec + 
                                              "' supplied with an unknown "+
                                              "type: " + type );
                }
            }
            //if ( impl == null ) {
            if ( !added ) {
                throwReport( specspec, true, null );
            }
            
            for (SpecDataImpl impl : impls) {
            	specDataList.add(makeSpecDataFromImpl( impl, isRemote, namer.getURL() ));
            }
            
            return specDataList;
        }

        //  Only get here for guessed spectra.
        //specDataList.add(makeGuessedSpecData( specspec, namer.getURL() ));
        specDataList.addAll(makeGuessedSpecDataList(specspec, namer.getURL()));
        return specDataList;
      }
    
    /**
     *  Check the format of the incoming specification and create an
     *  instance of SpecData for it.
     *
     *  @param specspec the specification of the spectrum to be
     *                  opened (i.e. file.fits, file.sdf,
     *                  file.fits[2], file.more.ext_1 etc.).
     *
     *  @return the SpecData object created from the given
     *          specification.
     *
     *  @exception SplatException thrown if specification does not
     *             specify a spectrum that can be accessed.
     */
    public SpecData get( String specspec )
    		throws SplatException {
    	
    	List<SpecData> spectra = getAll(specspec);
    	
    	if (spectra != null && !spectra.isEmpty())
    		return spectra.get(0);
    	else
    		return null;
    }
    /**
     *  Check the format of the incoming specification and create an
     *  instance of SpecData for it.
     *
     *  @param specspec the specification of the spectrum to be
     *                  opened (i.e. file.fits, file.sdf,
     *                  file.fits[2], file.more.ext_1 etc.).
     *
     *  @return the List of SpecData objects created from the given
     *          specification.
     *
     *  @exception SplatException thrown if specification does not
     *             specify a spectrum that can be accessed.
     */
    public List<SpecData> getAll( String specspec )
            throws SplatException
     {
    	List<SpecData> specDataList = new ConstrainedList<SpecData>(ConstraintType.DENY_NULL_VALUES, LinkedList.class);
    	List<SpecDataImpl> impls = new ConstrainedList<SpecDataImpl>(ConstraintType.DENY_NULL_VALUES, LinkedList.class);
        
    	//SpecDataImpl impl = null;
        boolean isRemote = false;
        String guessedType = null;
        URL specurl = null;
      
        
        //  See what kind of specification we have.
        try {
            NameParser namer = new NameParser( specspec );
            isRemote = namer.isRemote();
     
            specurl = namer.getURL();
            //  Remote HDX/VOTable-like files should be downloaded by the
            //  library. A local copy loses the basename context.
            if ( isRemote && namer.getFormat().equals( "XML" ) ) {
                //impl = makeXMLSpecDataImpl( specspec, true, specurl );
            	impls.add(makeXMLSpecDataImpl( specspec, true, specurl ));
            }
            else {
                //  Remote plainer formats (FITS, NDF) need a local copy.
                if ( isRemote ) {
                    PathParser p = remoteToLocalFile( specurl, DEFAULT  );
                                           namer = new NameParser( p.ndfname() );                   
                }
                guessedType = namer.getFormat();
                //impl = makeLocalFileImpl( namer.getName(), namer.getFormat() );
                impls.addAll(makeLocalFileImplList( namer.getName(), namer.getFormat() ));
            }
        }
        catch (SEDSplatException se) {
            throw se;
        }
        catch (Exception e ) {
            //impl = null;
        	impls.clear();
        }

        //  Try construct an intelligent report.
        //if ( impl == null ) {
        if ( impls.isEmpty() ) {
            throwReport( specspec, false, guessedType );
        }
        
    	for (SpecDataImpl impl : impls) {
    		SpecData specData = makeSpecDataFromImpl( impl, isRemote, specurl );
    		if (specData != null)
            	specDataList.add(specData);
    	}
    
    	/*SpecData specData = makeSpecDataFromImpl( impl, isRemote, specurl );
        if (specData != null)
        	specDataList.add(specData);*/
        
        return specDataList;
    }

    /**
     *  Create an instance of SpecData for the given format.
     *
     *  @param specspec the specification of the spectrum to be
     *                  opened (i.e. file.fits, file.sdf,
     *                  file.fits[2], file.more.ext_1 etc.).
     *                  
     * @param specspec the specification of the spectrum to be
     *                  opened (i.e. file.fits, file.sdf,
     *                  file.fits[2], file.more.ext_1 etc.).
     *
     *  @return the SpecData object created from the given
     *          specification.
     *
     *  @exception SplatException thrown if specification does not
     *             specify a spectrum that can be accessed.
     *             
     *  @author Margarida Castro Neves (adapted for "strange" URL formats
     *          that cannot be easily guessed, like in getdata request.) 
     *  @author David Andresic (adapted for multi-HDU FITS files)
     */
    public SpecData get( String specspec, String format )
            throws SplatException
     {
    	List<SpecData> spectra = getAll(specspec, format);
    	
    	if (spectra != null && !spectra.isEmpty())
    		return spectra.get(0);
    	else
    		return null;
     }
    
    /**
     *  Create a List of SpecData instances for the given format.
     *
     *  @param specspec the specification of the spectrum to be
     *                  opened (i.e. file.fits, file.sdf,
     *                  file.fits[2], file.more.ext_1 etc.).
     *                  
     * @param specspec the specification of the spectrum to be
     *                  opened (i.e. file.fits, file.sdf,
     *                  file.fits[2], file.more.ext_1 etc.).
     *
     *  @return the List of SpecData objects created from the given
     *          specification.
     *
     *  @exception SplatException thrown if specification does not
     *             specify a spectrum that can be accessed.
     *             
     *  @author Margarida Castro Neves (adapted for "strange" URL formats
     *          that cannot be easily guessed, like in getdata request.) 
     *  @author David Andresic (adapted for multi-HDU FITS files)
     */
    public List<SpecData> getAll( String specspec, String format )
            throws SplatException
     {
        //SpecDataImpl impl = null;
    	List<SpecDataImpl> impls = new ConstrainedList<SpecDataImpl>(ConstraintType.DENY_NULL_VALUES, LinkedList.class);
    	List<SpecData> spectra = new LinkedList<SpecData>();
        boolean isRemote = false;
        String guessedType = null;
        URL specurl = null;
        int ftype = GUESS;
        boolean notable=false;
        
        //  See what kind of specification we have.
        try {
            NameParser namer = new NameParser( specspec );
            isRemote = namer.isRemote();
     
            specurl = namer.getURL();
            //  Remote HDX/VOTable-like files should be downloaded by thile
            
            //  library. A local copy loses the basename context.
            if ( isRemote && format.equals( "XML" ) ) {
                //impl = makeXMLSpecDataImpl( specspec, true, specurl );
            	impls.add(makeXMLSpecDataImpl( specspec, true, specurl ));
                ftype=HDX;
            }
            else {
                //  Remote plainer formats (FITS, NDF) need a local copy.
                if ( isRemote ) {
                   
                    if (format.equals("FITS"))
                        ftype = FITS;
                    else if (format.equals("TEXT"))
                        ftype = TEXT;
                    else if (format.equals("XML"))
                        ftype = HDX;
                    else ftype = DEFAULT;
                    PathParser p = remoteToLocalFile( specurl, ftype  );
                                           namer = new NameParser( p.ndfname() );                   
                }
                //impl = makeLocalFileImpl( namer.getName(), format );
                impls.addAll(makeLocalFileImplList( namer.getName(), format ));
            }
        }
        catch (SEDSplatException se) {
            se.setType(ftype);
            throw se;
        }
        catch (Exception e ) {
<<<<<<< HEAD
            //impl = null;
        	impls.clear();
        }

        //  Try construct an intelligent report.
        //if ( impl == null ) {
        if ( impls.isEmpty() ) {
=======
            impl = null;
            if (e.getMessage().contains("No TABLE element found")) {
                // if a VOTABLE with no TABLE is returned (for example, getData with wrong parameters)
                // a report should not be given.
                notable=true;
                throw (new SplatException(e));
            }          
        }

        //  Try construct an intelligent report.
        if ( impl == null && ! notable ) {
>>>>>>> 684d7d38
            throwReport( specspec, false, format);
        }
        for (SpecDataImpl impl : impls) {
        	spectra.add(makeSpecDataFromImpl( impl, isRemote, specurl ));
        }
        //return makeSpecDataFromImpl( impl, isRemote, specurl );
        return spectra;
    }

    /**
     * Make a SpecDataImpl for a known local file with the given format.
     */
    protected SpecDataImpl makeLocalFileImpl( String name, String format )
        throws SplatException
    {
    	List<SpecDataImpl> impls = makeLocalFileImplList(name, format);
    	
    	if (impls != null && !impls.isEmpty())
    		return impls.get(0);
    	else
    		return null;
    }
    
    /**
     * Make a List of SpecDataImpl for a known local file with the given format.
     */
    protected List<SpecDataImpl> makeLocalFileImplList( String name, String format )
        throws SplatException
    {
    	List<SpecDataImpl> impls = new ConstrainedList<SpecDataImpl>(ConstraintType.DENY_NULL_VALUES, LinkedList.class);
    	//SpecDataImpl impl = null;
        if ( format.equals( "NDF" ) ) {
            //impl = makeNDFSpecDataImpl( name );
        	impls.add(makeNDFSpecDataImpl( name ));
        }
        else if ( format.equals( "FITS" ) ) {
            //impl = makeFITSSpecDataImpl( name );
        	impls.addAll(makeFITSSpecDataImplList( name ));
        }
        else if ( format.equals( "TEXT" ) ) {
            //impl = new TXTSpecDataImpl( name );
        	impls.add(new TXTSpecDataImpl( name ));
        }
        else if ( format.equals( "XML" ) ) {
            //impl = makeXMLSpecDataImpl( name, false, null );
        	impls.add(makeXMLSpecDataImpl( name, false, null ));
        }
        else if ( format.equals( "IDS" ) ) {
            //impl = new LineIDTXTSpecDataImpl( name );
        	impls.add(new LineIDTXTSpecDataImpl( name ));
        }
        else {
            throw new SplatException
                ( "Spectrum '" + name + "' has an unknown format" + 
                  " (guessed: " + format + " )" );
        }
        return impls;
    }

    /**
     * Make an implementation for an NDF. If native NDF supported
     * isn't available then an attempt to create a wrapping NDX is made.
     */
    protected SpecDataImpl makeNDFSpecDataImpl( String specspec )
        throws SplatException
    {
        if ( NDFJ.supported() ) {
            return new NDFSpecDataImpl( specspec );
        }

        //  No native NDF available, use NDX access.
        logger.info
            ("No native NDF support, using less efficient NDX/JNIHDS access");

        URL url = null;
        try {
            url = new URL( "file:" + specspec + ".sdf" );
        }
        catch (MalformedURLException e) {
            throw new SplatException( e );
        }
        return new NDXSpecDataImpl( url );
    }

    /**
     * Make an implementation for an FITS file HDU. This could be either a
     * spectrum or a table, so we need to find out first.
     */
    protected SpecDataImpl makeFITSSpecDataImpl( String specspec )
        throws SplatException
    {
    	List<SpecDataImpl> specDataImpls = makeFITSSpecDataImplList(specspec);
    	
    	if (specDataImpls != null && !specDataImpls.isEmpty())
    		return specDataImpls.get(0);
    	else
    		return null;
    }
    
    /**
     * Make an implementation for an FITS file HDUs. This could be either a
     * spectra or tables, so we need to find out first.
     */
    protected List<SpecDataImpl> makeFITSSpecDataImplList( String specspec )
        throws SplatException
    {
    	List<SpecDataImpl> specDataImpls = new ConstrainedList<SpecDataImpl>(ConstraintType.DENY_NULL_VALUES, LinkedList.class);
    	
    	SpecDataImpl implGlobal = null;
    	
        implGlobal = new FITSSpecDataImpl( specspec );
        
        for (int i = 0; i < ((FITSSpecDataImpl)implGlobal).hdurefs.length; i++) {

        	SpecDataImpl impl = new FITSSpecDataImpl( specspec, i );
            // Table, if it is an table extension, or the data array size is 0
            // (may be primary).
            String exttype = impl.getProperty( "XTENSION" ).trim().toUpperCase();
            int dims[] = impl.getDims();
            if ( exttype.equals( "TABLE" ) || exttype.equals( "BINTABLE" ) ||
                 dims == null || dims[0] == 0 ) {
                try {
                   // File specfile = new File (specspec); // MCN: trying to skip first HDU
                  //  DataSource datsrc = new FileDataSource( specfile , "1");
                    DataSource datsrc = new FileDataSource( specspec );
                    StarTable starTable = new FitsTableBuilder().makeStarTable( datsrc, true, storagePolicy );
                    impl = new TableSpecDataImpl( starTable, specspec, datsrc.getURL().toString(),
                    		((FITSSpecDataImpl)impl).getFitsHeaders());
                }
                catch (SEDSplatException se) {
                    se.setType(FITS);
                    se.setSpec(specspec);
                    throw se;
                }
                catch (Exception e) {
                    throw new SplatException( "Failed to open FITS table", e );
                }
            }
            
            /* add only if data array size is not 0 
             * (we can do this since we loop over all
             * found HDUs so any relevant, non-zero HDUs
             * will be treated correctly)
             */
            if (dims == null || (dims !=null && dims[0] != 0))
            	specDataImpls.add(impl);
            else
            	logger.info(String.format("Ignoring HDU #%d in '%s' (data array size 0)", i, impl.getFullName()));
    	}
        
        return specDataImpls;
    }

    /**
     * Make an implementation that wraps a table.
     */
    protected SpecDataImpl makeTableSpecDataImpl( String specspec )
        throws SplatException
    {
        return new TableSpecDataImpl( specspec );
    }

    /**
     * Make an implementation for an arbitrary XML file. This could be a
     * VOTable or an HDX/NDX. If isRemote is true then the resource isn't
     * local and the URL value will be used to access the file.
     */
    protected SpecDataImpl makeXMLSpecDataImpl( String specspec,
                                                boolean isRemote,
                                                URL url )
        throws SplatException
    {
        SpecDataImpl impl = null;

        //  Check if this is a VOTable first (signature easier to check).
        Exception tableException = null;
        try {
            DataSource datsrc = null;
            if ( isRemote ) {
                datsrc = new URLDataSource( url );
            }
            else {
                datsrc = new FileDataSource( specspec );
            }
            StarTable starTable =
                new VOTableBuilder().makeStarTable( datsrc, true,
                                                    storagePolicy );
            if ( starTable != null ) {
                return new TableSpecDataImpl( starTable );
            }
        }
        catch (Exception e) {
            tableException = e;
            if (e.getMessage().contains("No TABLE element found")) {
                impl=null;
                logger.info( "VOTABLE returned no table" );
                throw new SplatException (tableException);
            }
        }
        try {
            if ( isRemote ) {
                impl = new NDXSpecDataImpl( url );
            }
            else {
                impl = new NDXSpecDataImpl( specspec );
            }
        }
        catch (Exception e) {
            if ( tableException != null ) {
                throw new SplatException( tableException );
            }
            throw new SplatException( e );
        }
        return impl;
    }

    /**
     * Make a suitable SpecData for a given implementation. If the spectrum is
     * remote and not a line identifier, then a {@link RemoteSpecData} object
     * is constructed.
     */
    protected SpecData makeSpecDataFromImpl( SpecDataImpl impl,
                                             boolean isRemote, URL url  )
        throws SplatException
    {
        SpecData specData = null;
        if ( impl instanceof LineIDTXTSpecDataImpl ) {
            specData = new LineIDSpecData( (LineIDTXTSpecDataImpl) impl );
            LocalLineIDManager.getInstance()
                .addSpectrum( (LineIDSpecData) specData );
        }
        else {
            if ( isRemote ) {
                specData = new RemoteSpecData( impl, url );
            }
            else {
                specData = new SpecData( impl );
            }
        }
        return specData;
    }

    /**
     * Make up a suitable report for a spectrum that cannot be
     * processed into a implementation and throw a SplatException.
     */
    private void throwReport( String specspec, boolean typed, 
                              String guessedType )
        throws SplatException
    {
        // If specspec if just a file, then we're having some issues
        // with accessing it using the known schemes or defined type.
        File testFile = new File( specspec );
        if ( testFile.exists() ) {
            if ( testFile.canRead() ) {
                if ( typed ) {
                    //  An explicit type was specified.
                    throw new SplatException( "Spectrum '" + specspec +
                                              "' cannot be matched to " +
                                              "the requested type " );
                }
                else {
                    if ( guessedType != null ) {
                        throw new SplatException( "Spectrum '" + specspec +
                                                  "' has an unknown type, "+
                                                  "format or name syntax" +
                                                  "(guessed: " + guessedType + 
                                                  " )" );
                    }
                    else {
                        throw new SplatException( "Spectrum '" + specspec +
                                                  "' has an unknown type, "+
                                                  "format or name syntax" );
                    }
                }
            }
            else {
                throw new SplatException( "Cannot read: " + specspec );
            }
        }
        else {
            // check if there is any authentication status message
            if (authenticator.getStatus() != null ) // in this case there as an error concerning authentication
                throw new SplatException(authenticator.getStatus() + " " + specspec );
            else 
            //  Just a file that doesn't exist.
            throw new SplatException( "Spectrum not found: " + specspec );
        }
    }

    /**
     * Create an clone of an existing spectrum by transforming it into
     * another implementation format. The destination format is
     * decided using the usual rules on specification string.
     *
     * @param source SpecData object to be cloned.
     * @param specspec name of the resultant clone (defines
     *                 implementation type).
     *
     * @return the cloned SpecData object.
     * @exception SplatException maybe thrown if there are problems
     *            creating the new SpecData object or the implementation.
     */
    public SpecData getClone( SpecData source, String specspec )
        throws SplatException
    {
        NameParser namer = new NameParser( specspec );
        String targetType = namer.getFormat();

        //  Create an implementation object using the source to
        //  provide the content (TODO: could be more efficient?).
        SpecDataImpl impl = null;

        if ( source instanceof LineIDSpecData ) {
            impl = new LineIDTXTSpecDataImpl( specspec,
                                              (LineIDSpecData) source );
        }
        else if ( targetType.equals( "NDF" ) ) {
            if ( NDFJ.supported() ) {
                impl = new NDFSpecDataImpl( namer.getName(), source );
            }
            else {
                impl = new NDXSpecDataImpl( namer.getName(), source );
            }
        }
        if ( targetType.equals( "FITS" ) ) {
            impl = new FITSSpecDataImpl( namer.getName(), source );
        }
        if ( targetType.equals( "TEXT" ) ) {
            impl = new TXTSpecDataImpl( namer.getName(), source );
        }
        if ( targetType.equals( "XML" ) ) {
            impl = new NDXSpecDataImpl( namer.getName(), source );
        }
        if ( impl != null ) {
            SpecData specData = makeSpecDataFromImpl( impl, false, null );
            specData.setType( source.getType() );
            return specData;
        }
        else {
            throw new SplatException( "Cannot create a spectrum using name: "
                                      + specspec );
        }
    }

    /**
     * Create an clone of an existing spectrum by transforming it into
     * another implementation format. The destination format is
     * as given.
     *
     * @param source SpecData object to be cloned.
     * @param specspec name of the resultant clone (defines
     *                 implementation type).
     * @param type the type of spectrum
     * @param format if the type is table this maybe a suggested format
     *
     * @return the cloned SpecData object.
     * @exception SplatException maybe thrown if there are problems
     *            creating the new SpecData object or the implementation.
     */
    public SpecData getClone( SpecData source, String specspec, int type,
                              String format )
        throws SplatException
    {
        //  Create an implementation object using the source to
        //  provide the content (TODO: could be more efficient?).
        SpecDataImpl impl = null;

        // LineIDs can only be cloned to LineIDs.
        if ( source instanceof LineIDSpecData ) {
            impl = new LineIDTXTSpecDataImpl( specspec,
                                              (LineIDSpecData) source );
        }
        else {
            switch (type) {
               case FITS: {
                   impl = new FITSSpecDataImpl( specspec, source );
               }
               break;
               case HDS: {
                   if ( NDFJ.supported() ) {
                       impl = new NDFSpecDataImpl( specspec, source );
                   }
                   else {
                       impl = new NDXSpecDataImpl( specspec, source );
                   }
               }
               break;
               case TEXT: {
                   impl = new TXTSpecDataImpl( specspec, source );
               }
               break;
               case HDX: {
                   impl = new NDXSpecDataImpl( specspec, source );
               }
               break;
               case TABLE: {
                   impl = new TableSpecDataImpl( specspec, source, format );
               }
               break;
               default: {
                   // DEFAULT or unknown.
                   return getClone( source, specspec );
               }
            }
        }
        SpecData specData = makeSpecDataFromImpl( impl, false, null );
        specData.setType( source.getType() );
        return specData;
    }

    /**
     * Create an clone of an existing spectrum by transforming it into
     * table implementation format. The destination format is
     * decided using the given string or naming rules if the format is
     * null.
     *
     * @param source SpecData object to be cloned.
     * @param specspec name of the table implementation.
     * @param format the table format, null for use builtin rules.
     *
     * @return the cloned SpecData object.
     * @exception SplatException maybe thrown if there are problems
     *            creating the new SpecData object or the implementation.
     */
    public SpecData getTableClone( SpecData source, String specspec,
                                   String format )
        throws SplatException
    {
        SpecDataImpl impl = new TableSpecDataImpl( specspec, source, format );
        return new SpecData( impl );
    }

    /**
     * Return a list of the supported table formats. Extended to exclude "jdbc"
     * and add a first type of "default". A StarTable saved using default
     * requires a file extension.
     */
    public List getKnownTableFormats()
    {
        List list = TableSpecDataImpl.getKnownFormats();
        list.add( 0, "default" );
        list.remove( "jdbc" );
        return list;
    }

    /**
     * Create spectrum that can have its values modified or
     * individually edited. Initially the object contains no
     * coordinates or data, so space for these must be allocated and
     * set using the EditableSpecData.setData() methods.
     *
     * @param shortname the short name to use for the spectrum.
     *
     * @return an EditableSpecData object.
     */
    public EditableSpecData createEditable( String shortname )
        throws SplatException
    {
        return new EditableSpecData( new MEMSpecDataImpl( shortname ) );
    }

    /**
     * Copy a spectrum into one that can have its values modified or
     * individually edited. If the SpecData is an instance if
     * LineIDSpecData then another LineIDSpecData instance will be
     * returned, otherwise a plain EditableSpecData instance will be
     * returned.
     * <p>
     * Some of the rendering properties will also be copied.
     *
     * @param shortname the short name to use for the spectrum copy.
     *
     * @return an EditableSpecData object.
     */
    public EditableSpecData createEditable( String shortname,
                                            SpecData specData )
        throws SplatException
    {
        // Check the actual type to see if this needs special handling.
        if ( specData instanceof LineIDSpecData ) {
            LineIDMEMSpecDataImpl impl = new LineIDMEMSpecDataImpl( shortname,
                                                                    specData );
            LineIDSpecData newSpecData = new LineIDSpecData( impl );
            LocalLineIDManager.getInstance().addSpectrum( newSpecData );
            specData.applyRenderingProperties( newSpecData );
            return newSpecData;
        }

        MEMSpecDataImpl impl = new MEMSpecDataImpl( shortname, specData );
        EditableSpecData newSpecData = new EditableSpecData( impl );
        specData.applyRenderingProperties( newSpecData );
        return newSpecData;
    }

    /**
     * Copy a spectrum into one that can have its values modified or
     * individually edited. If sort is true then an attempt is made to sort
     * the coordinates into increasing order, if needed. During this sort any
     * duplicate values are also removed.
     *
     * @param shortname the short name to use for the spectrum copy.
     * @param sort if true then the coordinates will be sorted.
     *
     * @return an EditableSpecData object.
     */
    public EditableSpecData createEditable( String shortname,
                                            SpecData specData,
                                            boolean sort )
        throws SplatException
    {
        EditableSpecData editableSpecData = createEditable( shortname,
                                                            specData );
        if ( sort && ! specData.isMonotonic() ) {
            editableSpecData.sort();
        }
        return editableSpecData;
    }

    /**
     * Create a SpecData for a given {@link StarTable}.
     */
    public SpecData get( StarTable table )
        throws SplatException
    {
        SpecDataImpl impl = new TableSpecDataImpl( table );
        return new SpecData( impl );
    }

    /**
     * Create a SpecData for a given {@link StarTable}. Also provide a
     * short and full names for the table (these are often blank).
     */
    public SpecData get( StarTable table, String shortName, String fullName )
        throws SplatException
    {
        SpecDataImpl impl = new TableSpecDataImpl(table, shortName, fullName);
        return new SpecData( impl );
    }

    /**
     * Create a SpecData for a given {@link Ndx}.
     */
    public SpecData get( Ndx ndx )
        throws SplatException
    {
        SpecDataImpl impl = new NDXSpecDataImpl( ndx );
        return new SpecData( impl );
    }

    /**
     * Create a SpecData for a given {@link Ndx}. Also provide a short name
     * and full name.
     */
    public SpecData get( Ndx ndx, String shortName, String fullName )
        throws SplatException
    {
        SpecDataImpl impl = new NDXSpecDataImpl( ndx, shortName, fullName );
        return new SpecData( impl );
    }

    /**
     * Cause an existing SpecData object to "re-open". This causes the object
     * to re-visit the backing file if one exists. Throws a SplatException if
     * the operation fails for any reason.
     */
    public void reOpen( SpecData specData )
        throws SplatException
    {
        String specspec = specData.getFullName();
        SpecDataImpl oldImpl = specData.getSpecDataImpl();
        SpecDataImpl newImpl = null;

        try {
            if ( specData instanceof LineIDSpecData ) {
                newImpl = LocalLineIDManager.getInstance()
                    .reLoadSpecDataImpl( (LineIDSpecData) specData );
            }
            else if ( oldImpl instanceof FITSSpecDataImpl ) {
                newImpl = new FITSSpecDataImpl( specspec );
            }
            else if ( oldImpl instanceof NDFSpecDataImpl ) {
                newImpl = new NDFSpecDataImpl( specspec );
            }
            else if ( oldImpl instanceof TXTSpecDataImpl ) {
                newImpl = new TXTSpecDataImpl( specspec );
            }
            else if ( oldImpl instanceof NDXSpecDataImpl ) {
                newImpl = new NDXSpecDataImpl( specspec );
            }
            else if ( oldImpl instanceof TableSpecDataImpl ) {
                newImpl = new TableSpecDataImpl( specspec );
            }
            if ( newImpl != null ) {
                specData.setSpecDataImpl( newImpl );
            }
            else {
                throw new SplatException( "Cannot re-open: " + specspec );
            }
        }
        catch (SplatException e) {
            throw new SplatException( "Failed to re-open spectrum", e );
        }
    }

    /**
     * Return the "types" of a given {@link SpecData} instance.
     * The types are the local data type constant, DEFAULT etc., and the table
     * index, if the underlying representation is a table.
     */
    public int[] getTypes( SpecData specData )
    {
        int[] result = new int[1];
        SpecDataImpl impl = specData.getSpecDataImpl();

        if ( impl instanceof LineIDSpecDataImpl ) {
            result[0] = IDS;
        }
        else if ( impl instanceof FITSSpecDataImpl ) {
            result[0] = FITS;
        }
        else if ( impl instanceof NDFSpecDataImpl ) {
            result[0] = HDS;
        }
        else if ( impl instanceof TXTSpecDataImpl ) {
            result[0] = TEXT;
        }
        else if ( impl instanceof NDXSpecDataImpl ) {
            result[0] = HDX;
        }
        else if ( impl instanceof TableSpecDataImpl ) {
            result[0] = TABLE;
            //result[1] = ????; // What type of TABLE is this?
        }
        return result;
    }

   
    /**
     * Given a URL for a remote resource make a local, temporary, copy. The
     * temporary file should have the correct file extension for the type of
     * remote data an {@link PathParser} is returned as the result (null
     * if a failure occurs).
     */
    protected PathParser remoteToLocalFile( URL url, int type )
            throws SplatException
    {
        PathParser namer = null;
        try {
            
            //  Contact the resource.
           
            
            URLConnection connection = url.openConnection();

            //  Handle switching from HTTP to HTTPS, if a HTTP 30x redirect is
            //  returned, as Java doesn't do this by default (security issues
            //  when moving from secure to non-secure).
            if ( connection instanceof HttpURLConnection ) {
                int code = ((HttpURLConnection)connection).getResponseCode();
                
               
                if ( code == HttpURLConnection.HTTP_MOVED_PERM ||
                     code == HttpURLConnection.HTTP_MOVED_TEMP ) {
                    String newloc = connection.getHeaderField( "Location" );
                    URL newurl = new URL( newloc );
                    connection = newurl.openConnection();
                }
                code = ((HttpURLConnection)connection).getResponseCode();
                if ( code >= 500  ) // 5** codes, server is not available so we can stop right now.
                {
                    throw new SplatException( "Server returned " + ((HttpURLConnection)connection).getResponseMessage() + " " + 
                            " for the URL : " + url.toString()    );
                }
              
            }
            connection.setConnectTimeout(10*1000); // 10 seconds
            connection.setReadTimeout(30*1000); // 30 seconds read timeout??? 
            InputStream is = connection.getInputStream();
  
            //  And read it into a local file. Use the existing file extension
            //  if available and we're not guessing the type.
            namer = new PathParser( url.toString() );

            //  Create a temporary file. Use a file extension based on the
            //  type, if known.
            String stype = null;
            switch (type) {
                case FITS: {
                    stype = ".fits";
                }
                break;
                case HDS: {
                    stype = ".sdf";
                }
                break;
                case TEXT: {
                    stype = ".txt";
                }
                break;
                case HDX: {
                    stype = ".xml";
                }
                break;
                case TABLE: {
                    stype = ".tmp";
                }
                break;
                case GUESS: {
                    stype = ".tmp";
                }
                break;
                default: {
                    stype = namer.type();
                    if ( stype.equals( "" ) ) {
                        stype = ".tmp";
                    }
                }
            }
            TemporaryFileDataSource datsrc =
                new TemporaryFileDataSource( is, url.toString(), "SPLAT",
                                             stype, null );
            String tmpFile = datsrc.getFile().getCanonicalPath();
            namer.setPath( tmpFile );
            datsrc.close();

            //  Check file. If an error occurred with the request at the
            //  server end this will probably result in the download of an
            //  HTML file, or a file starting with NULL.
            FileInputStream fis = new FileInputStream( tmpFile );
            byte[] header = new byte[4];
            fis.read( header );
            fis.close();

            //  Test if equal to '<!DO' of "<!DOCTYPE" or '<HTM'
            if ( ( header[0] == '<' && header[1] == '!' &&
                   header[2] == 'D' && header[3] == 'O' ) ||
                 header[0] == '<' && header[1] == 'H' &&
                 header[2] == 'T' && header[3] == 'M' ) {
                //  Must be HTML.
                throw new SplatException( "Cannot use the file returned" +
                                          " by the URL : " + url.toString() +
                                          " it contains an HTML document" );
            }
            else if ( header[0] == 0 && header[1] == 0 ) {
                throw new SplatException( "Cannot use the file returned" +
                                          " by the URL : " + url.toString() +
                                          " as it is empty" );
            }
        }
        catch (Exception e) {
            throw new SplatException( e );
        }
        return namer;
    }

    //  Types of reprocessing of 2D data files. The default is VECTORIZE
    //  which implementations should have already performed.
    public final static int COLLAPSE = 0;
    public final static int EXTRACT = 1;
    public final static int VECTORIZE = 2;

    /**
     * Process a SpecData object that isn't really 1D into other
     * representations of itself. There are several ways that this
     * reprocessing can be performed:
     * <ul>
     *   <li>Collapse onto the dispersion axis</li>
     *   <li>Expansion into a spectrum per dispersion line of the original
     *       data</li>
     *   <li>Vectorisation of the original data into a single spectrum</li>
     * </ul>
     * To be re-processable a SpecData must have an implementation that is 2D
     * or 3D (or reducible to these).  Higher dimensions are not supported and
     * 1D spectrum require no reprocessing. In both these cases a null is
     * returned. A null is also returned for VECTORIZED requests as this is
     * the natural format for all spectral data (this may change).
     *
     * @param specData the SpecData object to reprocess.
     * @param method the method to use when reprocessing, COLLAPSE, EXTRACT or
     *               VECTORIZE.
     * @param dispax the index of the dispersion axis, set to null for
     *               automatic choice.
     * @param selectax the index of the axis that will be stepped along
     *                 collapsing down onto dispersion axis, set to null for
     *                 automatic choice. This may not be the dispax.
     * @param purge whether to remove any spectra that have bad limits from
     *              the results.
     */
    public SpecData[] reprocessTo1D( SpecData specData, int method,
                                     Integer dispax, Integer selectax,
                                     boolean purge )
        throws SplatException
    {
        int dax = -1;
        if ( dispax != null ) {
            dax = dispax.intValue();
        }
        int sax = -1;
        if ( selectax != null ) {
            sax = selectax.intValue();
        }

        if ( method == VECTORIZE ) {
            //  Nothing to do, this is the native form. XXX maybe we should
            //  check the dispersion axis. If this isn't the first one then we
            //  could re-order so we run along it, not perpendicular to it.
            return null;
        }

        //  Check dimensionality, for 1D and greater than 3D we do nothing.
        SpecDims specDims = new SpecDims( specData );
        int ndims = specDims.getNumSigDims();

        SpecData[] results = null;
        if ( ndims > 1 && ndims < 4 ) {

            //  Use choice of dispersion and stepped axis.
            specDims.setDispAxis( dax, true );
            specDims.setSelectAxis( sax, true );

            if ( method == COLLAPSE ) {
                results = collapseSpecData( specData, specDims );
            }
            else if ( method == EXTRACT )  {
                results = extractSpecData( specData, specDims );
            }

            //  Purge any spectra with BAD limits.
            if ( purge && results != null ) {
                results = purgeBadLimits( results );
            }
        }
        return results;
    }

    /**
     * Remove any SpecData instance that have bad data or spectral limits from
     * an array of SpecData instances. Used after extraction or collapse to
     * clean up lists.
     */
    protected SpecData[] purgeBadLimits( SpecData spectra[] )
    {
        //  Count spectra with good limits.
        int n = 0;
        for ( int i = 0; i < spectra.length; i++ ) {
            double range[] = spectra[i].getRange();
            if ( range[0] != SpecData.BAD &&
                 range[1] != SpecData.BAD &&
                 range[2] != SpecData.BAD &&
                 range[3] != SpecData.BAD ) {
                n++;
            }
        }

        //  Purge any spectra with BAD limits.
        SpecData results[];
        if ( n != spectra.length ) {
            results = new SpecData[n];
            n = 0;
            for ( int i = 0; i < spectra.length; i++ ) {
                double range[] = spectra[i].getRange();
                if ( range[0] != SpecData.BAD &&
                     range[1] != SpecData.BAD &&
                     range[2] != SpecData.BAD &&
                     range[3] != SpecData.BAD ) {
                    results[n] = spectra[i];
                    n++;
                }
            }
        }
        else {
            results = spectra;
        }
        return results;
    }

    /**
     * Create new SpecData instances by collapsing 2D or 3D implementations
     * onto the dispersion axis. This creates new 1D SpecData objects. Only
     * one is produced if the data is 2D.
     */
    private SpecData[] collapseSpecData( SpecData specData, SpecDims specDims )
        throws SplatException
    {
        SpecData[] results = null;
        int ndims = specDims.getNumSigDims();
        if ( ndims == 2 ) {
            //  Simple 2D data.
            results = new SpecData[1];
            SpecDataImpl newImpl =
                new CollapsedSpecDataImpl( specData, specDims );
            results[0] = new SpecData( newImpl );
        }
        else {
            //  Need to pick an axis to step along collapsing each section in
            //  turn onto the dispersion axis.
            int stepaxis = specDims.getSelectAxis( true );
            int displen = specDims.getSigDims()[stepaxis];
            results = new SpecData[displen];
            for ( int i = 0; i < displen; i++ ) {
                SpecDataImpl newImpl =
                    new CollapsedSpecDataImpl( specData, specDims, i );
                results[i] = new SpecData( newImpl );
            }
        }
        return results;
    }

    /**
     * Create a set of new 1D SpecData instances by extracting each line of a
     * 2D or 3D implementation along the dispersion axis.
     */
    private SpecData[] extractSpecData( SpecData specData, SpecDims specDims )
        throws SplatException
    {
        SpecData[] results = null;
        int dispax = specDims.getDispAxis( true );
        int[] dims = specDims.getSigDims();

        if ( dims.length == 2 ) {
            //  Simple 2D data.
            if ( dispax == 1 ) {
                results = new SpecData[dims[0]];
            }
            else {
                results = new SpecData[dims[1]];
            }
            for ( int i = 0; i < results.length; i++ ) {
                SpecDataImpl newImpl =
                    new ExtractedSpecDataImpl( specData, specDims, i );
                results[i] = new SpecData( newImpl );
            }
        }
        else {
            int stepaxis = specDims.getSelectAxis( true );
            int otheraxis = specDims.getFreeAxis( true );
            int steplength = dims[stepaxis];
            int otherlength = dims[otheraxis];

            results = new SpecData[steplength*otherlength];
            int count = 0;
            for ( int j = 0; j < otherlength; j++ ) {
                for ( int i = 0; i < steplength; i++ ) {
                    SpecDataImpl newImpl =
                        new ExtractedSpecDataImpl( specData, specDims, i, j );
                    results[count++] = new SpecData( newImpl );
                }
            }
        }
        return results;
    }

    /**
     * Process a SED (IVOA spectral data model) XML file and extract all the
     * spectra that it contains.
     *
     * @param specspec the SED specification, assumed to be a VOTable, can be
     *                 remote or local.
     * @return an array of SpecData instances, one for each spectrum located.
     */
    public SpecData[] expandXMLSED( String specspec )
        throws SplatException
    {
        ArrayList specList = new ArrayList();

        //  Access the VOTable.
        VOElement root = null;
        try {
            root = new VOElementFactory().makeVOElement( specspec );
        }
        catch (Exception e) {
            throw new SplatException( "Failed to open SED VOTable", e );
        }

        //  First element should be a RESOURCE.
        VOElement[] resource = root.getChildren();
        String tagName = null;
        String utype = null;
        SpecData specData = null;
        VOStarTable table = null;
        for ( int i = 0; i < resource.length; i++ ) {
            tagName = resource[i].getTagName();
            if ( "RESOURCE".equals( tagName ) ) {

                //  Look for the TABLEs and check if any have utype
                //  "sed:Segment" these are the spectra.
                VOElement child[] = resource[i].getChildren();
                for ( int j = 0; j < child.length; j++ ) {
                    tagName = child[j].getTagName();
                    if ( "TABLE".equals( tagName ) ) {
                        utype = child[j].getAttribute( "utype" );
                        if ( "sed:Segment".equals( utype ) ) {
                            try {
                                table = new VOStarTable( (TableElement) child[j] );
                                specData = new SpecData( new TableSpecDataImpl(table) );
                                specList.add( specData );
                            }
                            catch (Exception e) {
                                throw new SplatException( e );
                            }
                        }
                    }
                }
            }
        }
        SpecData[] spectra = new SpecData[specList.size()];
        specList.toArray( spectra );
        return spectra;
    }

    /**
     * Process a SED stored in a FITS table and extract all the
     * spectra that it contains.
     *
     * @param specspec the SED FITS file containing the table.
     * @param nspec number of spectra table contains.
     * @return an array of SpecData instances, one for each spectrum located.
     */
    public SpecData[] expandFITSSED( String specspec, int nspec )
        throws SplatException
    {
        ArrayList specList = new ArrayList();

        SpecDataImpl impl = null;
        for ( int i = 0; i < nspec; i++ ) {
            impl = new TableSpecDataImpl( specspec, i );
            specList.add( makeSpecDataFromImpl( impl, false, null ) );
        }
        SpecData[] spectra = new SpecData[specList.size()];
        specList.toArray( spectra );
        return spectra;
    }

    /**
     * Convert a of mime types into the equivalent SPLAT type (these are
     * int constants defined in SpecDataFactory). Note we use the full MIME
     * types and the SSAP shorthand versions (fits, votable, xml).
     */
    public int mimeToSPLATType( String type )
    {
        int stype = SpecDataFactory.DEFAULT;
        String simpleType = type.toLowerCase();

        //   Note allow for application/fits;xxxx, so use startsWith,
        //   same for full mime types below.
        if ( simpleType.startsWith( "application/fits" ) ||
             simpleType.equals( "fits" ) ) {
            //  FITS format, is that image or table?
            stype = SpecDataFactory.FITS;
        }
        else if ( simpleType.startsWith( "image/fits" ) ) {
            //  FITS (image) format... 
            stype = SpecDataFactory.FITS;
        }
        else if ( simpleType.startsWith( "spectrum/fits" ) ) {
            //  FITS format, is that image or table? Don't know who
            //  thought this was a mime-type?
            stype = SpecDataFactory.FITS;
        }
        else if ( simpleType.startsWith( "text/plain" ) ) {
            //  ASCII table of some kind.
            stype = SpecDataFactory.TABLE;
        }
        else if ( simpleType.startsWith( "application/x-votable+xml" ) ||
                  simpleType.equals( "text/xml;x-votable" ) ||
                  simpleType.startsWith( "text/x-votable+xml" ) ||
                  simpleType.equals( "xml" ) ) {
            // VOTable spectrum, open as a table. Is really the SSAP native
            // XML representation so could an SED? In which case this might be
            // better as SpecDataFactory.SED, we'll see.
            stype = SpecDataFactory.TABLE;
        }
        else if ( simpleType.startsWith( "spectrum/votable" ) ||
                  simpleType.equals( "votable" ) ) {
            stype = SpecDataFactory.TABLE;

            //  XXX this used to be SpecDataFactory.SED with some note about
            //  the SDSS service requiring it. Don't see that service anymore
            //  so go back to the standard behaviour.
        }
        return stype;
    }

    //
    //  DataNode guessing.
    //
    public SpecData makeGuessedSpecData( String specspec, URL url )
        throws SplatException
    {
    	List<SpecData> specDataList = makeGuessedSpecDataList(specspec, url);
    	
    	if (specDataList != null && !specDataList.isEmpty())
    		return specDataList.get(0);
    	else
    		return null;
    }
    
    //
    //  DataNode guessing.
    //
    public List<SpecData> makeGuessedSpecDataList( String specspec, URL url )
        throws SplatException
    {
    	List<SpecData> specDataList = new LinkedList<SpecData>();
    	//SpecData specData = null;
        if ( dataNodeFactory == null ) {
            dataNodeFactory = new DataNodeFactory();
            SplatDataNode.customiseFactory( dataNodeFactory );
        }

        try {
            DataNode node =
                dataNodeFactory.makeDataNode( null, new File( specspec ) );
            List<SpecData> sdList = SplatDataNode.makeSpecDataList( node );
            
            for (SpecData specData : sdList) {
            	if ( specData != null ) {
                    specData.setShortName( url.toString() );
                    specDataList.add(specData);
                }
            }
            
        }
        catch (SEDSplatException se ) {
            throw se;
        }
        catch (Exception e) {
            throw new SplatException( e );
        }
        return specDataList;
    }

    public void setAuthenticator(SSAPAuthenticator auth) {
        authenticator=auth;
    }
}

<|MERGE_RESOLUTION|>--- conflicted
+++ resolved
@@ -544,16 +544,8 @@
             throw se;
         }
         catch (Exception e ) {
-<<<<<<< HEAD
             //impl = null;
-        	impls.clear();
-        }
-
-        //  Try construct an intelligent report.
-        //if ( impl == null ) {
-        if ( impls.isEmpty() ) {
-=======
-            impl = null;
+            impls.clear();
             if (e.getMessage().contains("No TABLE element found")) {
                 // if a VOTABLE with no TABLE is returned (for example, getData with wrong parameters)
                 // a report should not be given.
@@ -563,8 +555,7 @@
         }
 
         //  Try construct an intelligent report.
-        if ( impl == null && ! notable ) {
->>>>>>> 684d7d38
+        if ( impls.isEmpty() && ! notable ) {
             throwReport( specspec, false, format);
         }
         for (SpecDataImpl impl : impls) {
