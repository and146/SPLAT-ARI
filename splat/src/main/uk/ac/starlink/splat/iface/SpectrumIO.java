--- conflicted
+++ resolved
@@ -367,13 +367,10 @@
         protected String dataColumn;
         protected String coordColumn;
         protected String errorColumn;
-<<<<<<< HEAD
         protected SourceType sourceType;
         protected String pubdidValue;
-=======
         protected String idValue;
         protected String idSource;
->>>>>>> 6df21e47
         protected String getDataRequest;
         protected String getDataFormat;
         protected String dataLinkRequest;
@@ -403,7 +400,6 @@
         public Props( String spectrum, int type, String shortName,
                 String dataUnits, String coordUnits,
                 String dataColumn, String coordColumn,
-<<<<<<< HEAD
                 String errorColumn ) {
         	
         	this(
@@ -416,6 +412,7 @@
         			coordColumn,
         			null,
         			SourceType.UNDEFINED,
+                    null,
                     null
         			);
         }
@@ -425,19 +422,8 @@
                       String dataColumn, String coordColumn,
                       String errorColumn,
                       SourceType sourceType,
-                      String pubdidValue)
-=======
-                String errorColumn )
-        {
-            this( spectrum, type, shortName, dataUnits, coordUnits,
-                  dataColumn, coordColumn, null, null, null );
-        }
-        
-        public Props( String spectrum, int type, String shortName,
-                      String dataUnits, String coordUnits,
-                      String dataColumn, String coordColumn,
-                      String errorColumn, String idsrc, String idValue )
->>>>>>> 6df21e47
+                      String idsrc,
+                      String idValue)
         {
             this.spectrum = spectrum;
             this.type = type;
@@ -577,28 +563,20 @@
             this.errorColumn = errorColumn;
         }
         
-<<<<<<< HEAD
         public SourceType getSourceType() {
 			return sourceType;
 		}
 
-        public String getPubdidValue()
-=======
         public String getidValue()
->>>>>>> 6df21e47
         {
             return idValue;
         }
 
-<<<<<<< HEAD
 		public void setSourceType(SourceType sourceType) {
 			this.sourceType = sourceType;
 		}
 
-        public void setPubdidValue( String pubdidValue )
-=======
         public void setIdValue( String idValue )
->>>>>>> 6df21e47
         {
             this.idValue = idValue; //!!!
         }
