--- conflicted
+++ resolved
@@ -2112,7 +2112,6 @@
 
                 //  Could be a FITS table with an SED representation.
                 if ( props.getType() == SpecDataFactory.FITS || se.getType() == SpecDataFactory.FITS) {
-<<<<<<< HEAD
                         SpecData spectra[] = specDataFactory.expandFITSSED( specpath, se.getRows() );
                         for ( int i = 0; i < spectra.length; i++ ) {
                             addSpectrum( spectra[i], props.getSourceType() );
@@ -2120,15 +2119,6 @@
                         }
                     } 
              //   }
-=======
-                    SpecData spectra[] = specDataFactory.expandFITSSED( specpath, se.getRows() );
-                    for ( int i = 0; i < spectra.length; i++ ) {
-                        addSpectrum( spectra[i] );
-                        props.apply( spectra[i] );
-                    }
-                } 
-                //   }
->>>>>>> 684d7d38
                 if (authenticator.getStatus() != null ) // in this case there as an error concerning authentication
                     throw new SplatException(authenticator.getStatus());
                 //        else 
