/*
 * Copyright (C) 2000-2005 Central Laboratory of the Research Councils
 * Copyright (C) 2007 Particle Physics and Astronomy Research Council
 * Copyright (C) 2007-2009 Science and Technology Facilities Council
 *
 *  History:
 *     25-SEP-2000 (Peter W. Draper):
 *       Original version.
 */

//  XXX Need to use SpectrumIO consistently for opening all spectra
//  from all sources and all the public methods that support this
//  need to be made package private so we can remove or change any
//  methods side-stepping SpectrumIO (in case it is forgotten NDFs must
//  all be opened in the same thread, this keeps the NDF library state
//  consistent, especially for any WCS components).

package uk.ac.starlink.splat.iface;

import java.awt.AWTEvent;
import java.awt.BorderLayout;
import java.awt.Component;
import java.awt.Cursor;
import java.awt.Insets;
import java.awt.Point;
import java.awt.Rectangle;
import java.awt.event.ActionEvent;
import java.awt.event.ActionListener;
import java.awt.event.ItemEvent;
import java.awt.event.ItemListener;
import java.awt.event.KeyEvent;
import java.awt.event.MouseAdapter;
import java.awt.event.MouseEvent;
import java.awt.event.WindowAdapter;
import java.awt.event.WindowEvent;
import java.io.File;
import java.io.FileInputStream;
import java.io.IOException;
import java.io.InputStream;
import java.net.MalformedURLException;
import java.net.URL;
import java.util.ArrayList;
import java.util.Arrays;
import java.util.List;
import java.util.StringTokenizer;
import java.util.logging.Level;
import java.util.logging.Logger;
import java.util.prefs.Preferences;

import javax.swing.AbstractAction;
import javax.swing.Action;
import javax.swing.BorderFactory;
import javax.swing.Icon;
import javax.swing.ImageIcon;
import javax.swing.JCheckBox;
import javax.swing.JCheckBoxMenuItem;
import javax.swing.JComboBox;
import javax.swing.JFrame;
import javax.swing.JList;
import javax.swing.JMenu;
import javax.swing.JMenuBar;
import javax.swing.JMenuItem;
import javax.swing.JOptionPane;
import javax.swing.JPanel;
import javax.swing.JScrollPane;
import javax.swing.JSplitPane;
import javax.swing.KeyStroke;
import javax.swing.ListSelectionModel;
import javax.swing.SwingUtilities;
import javax.swing.border.TitledBorder;

import org.astrogrid.acr.InvalidArgumentException;

import uk.ac.starlink.ast.gui.ScientificFormat;
import uk.ac.starlink.splat.data.EditableSpecData;
import uk.ac.starlink.splat.data.NameParser;
import uk.ac.starlink.splat.data.SpecData;
import uk.ac.starlink.splat.data.SpecDataComp;
import uk.ac.starlink.splat.data.SpecDataFactory;
import uk.ac.starlink.splat.data.SpecList;
import uk.ac.starlink.splat.iface.SpectrumIO.SourceType;
import uk.ac.starlink.splat.iface.images.ImageHolder;
import uk.ac.starlink.splat.plot.PlotControl;
import uk.ac.starlink.splat.util.RemoteServer;
import uk.ac.starlink.splat.util.SEDSplatException;
import uk.ac.starlink.splat.util.SpecTransmitter;
import uk.ac.starlink.splat.util.SampCommunicator;
import uk.ac.starlink.splat.util.SplatCommunicator;
import uk.ac.starlink.splat.util.SplatException;
import uk.ac.starlink.splat.util.SplatSOAPServer;
import uk.ac.starlink.splat.util.MathUtils;
import uk.ac.starlink.splat.util.Transmitter;
import uk.ac.starlink.splat.util.Utilities;
import uk.ac.starlink.util.DataSource;
import uk.ac.starlink.util.URLDataSource;
import uk.ac.starlink.util.gui.BasicFileChooser;
import uk.ac.starlink.util.gui.BasicFileFilter;
import uk.ac.starlink.util.gui.FileNameListCellRenderer;
import uk.ac.starlink.util.gui.GridBagLayouter;
import uk.ac.starlink.util.gui.ErrorDialog;
import uk.ac.starlink.votable.VOTableBuilder;

import uk.ac.starlink.splat.vo.DataLinkParams;
import uk.ac.starlink.splat.vo.SSAQueryBrowser;
import uk.ac.starlink.splat.vo.SSAServerList;
import uk.ac.starlink.splat.vo.SSAPAuthenticator;

import uk.ac.starlink.table.DescribedValue;
import uk.ac.starlink.table.RowSequence;
import uk.ac.starlink.table.StarTable;
import uk.ac.starlink.table.StoragePolicy;
import uk.ac.starlink.table.TableFormatException;

/**
 * This is the main class for the SPLAT program. It creates the
 * browser interface that displays and controls the global lists of
 * the currently available spectra and plots.
 * <p>
 * Using the menus and controls of this interface, spectra can be
 * opened, removed and copied into the global list. Plots can created,
 * have spectra added and be closed.
 * <p>
 * Groups of selected spectra can have their display inspected and
 * changed using the controls of the related #SplatSelectedProperties
 * object.
 * <p>
 * There are also a series of global, rather than spectra, specific
 * tools that are made available via a toolbar. These include an
 * animator tool and tools for performing simple spectral arithmetic,
 * plus more trivial options, like choosing the look and feel.
 * <p>
 * The actual display and interactive analysis of spectra takes place
 * in the plots (see {@link PlotControlFrame}, {@link PlotControl}
 * and {@link DivaPlot}).
 *
 * @author Peter W. Draper
 * @author Mark Taylor
 * @version $Id$
 *
 * @see GlobalSpecPlotList
 * @see SplatSelectedProperties
 * @see SplatPlotTable
 * @see PlotControlFrame
 * @see PlotControl
 * @see DivaPlot
 */
public class SplatBrowser
    extends JFrame
    implements ItemListener, ActionListener
{
    //  Logger.
    private static Logger logger =
        Logger.getLogger( "uk.ac.starlink.splat.iface.SplatBrowser" );

    /**
     *  The global list of spectra and plots.
     */
    protected GlobalSpecPlotList globalList = GlobalSpecPlotList.getInstance();

    /**
     *  Factory methods for creating SpecData instances.
     */
    protected SpecDataFactory specDataFactory = SpecDataFactory.getInstance();

    /**
     * UI preferences.
     */
    protected static Preferences prefs =
        Preferences.userNodeForPackage( SplatBrowser.class );

    /**
     * Default location of window.
     */
    private static final Rectangle defaultWindowLocation =
        new Rectangle( 10, 10, 700, 550 );

    /**
     *  Content pane of JFrame.
     */
    protected JPanel contentPane;

    /**
     *  Main menubar and various menus.
     */
    protected JMenuBar menuBar = new JMenuBar();

    /**
     *  Toolbar.
     */
    protected ToolButtonBar toolBar = null;

    /**
     *  Spectral list and related widgets.
     */
    protected JSplitPane splitPane = new JSplitPane();
    protected JList specList = new JList();
    protected JScrollPane specListScroller = new JScrollPane();
    protected TitledBorder specListTitle =
        BorderFactory.createTitledBorder( "Global list of spectra:" );

    /**
     *  Control and current properties region. This needs two JPanels
     *  so that the controls can be adjusted to fit top-right of the
     *  area. The first fills whole of the main BorderLayout.CENTER
     *  region, the second fits in the BorderLayout.NORTH region of
     *  this, thus being at the top and not expanding vertically. The
     *  second JPanel has a GridBagLayout for positioning the controls.
     */
    protected JPanel controlArea = new JPanel();
    protected BorderLayout controlAreaLayout = new BorderLayout();
    protected SplatSelectedProperties selectedProperties =
        new SplatSelectedProperties( specList );
    protected JScrollPane controlScroller = new JScrollPane();
    protected SplatPlotTable plotTable =  new SplatPlotTable( specList );
    protected TitledBorder selectedPropertiesTitle =
        BorderFactory.createTitledBorder( "Properties of current spectra:" );

    /**
     * Orientation of split
     */
    protected JCheckBoxMenuItem splitOrientation = null;

    /**
     * Whether to automatically choose a colour for each spectrum as loaded.
     */
    protected JCheckBoxMenuItem colourAsLoadedItem = null;
    protected boolean colourAsLoaded = true;

    /**
     * Whether to show short or full names in the global list.
     */
    protected JCheckBoxMenuItem showShortNamesItem = null;

    /**
     * Whether short names are simplified.
     */
    protected JCheckBoxMenuItem showSimpleShortNamesItem = null;

    /**
     *  Open or save file chooser.
     */
    protected BasicFileChooser fileChooser = null;

    /**
     *  Names of files for loading.
     */
    protected String[] newFiles = null;

    /**
     *  Whether files loaded should also be displayed (in a single new plot).
     */
    protected boolean displayNewFiles = false;

    /**
     *  Location chooser.
     */
    protected HistoryStringDialog locationChooser = null;

    /**
     *  SSAP browser.
     */
    protected SSAQueryBrowser ssapBrowser = null;
   

    /**
     *  Stack open or save chooser.
     */
    protected BasicFileChooser stackChooser = null;

    /**
     *  SplatNodeChooser for using DataNode explorer.
     */
    protected SplatNodeChooser splatNodeChooser = null;

    /**
     * SpecAnimatorFrame window for displaying a series of spectra,
     * one after the other.
     */
    protected SpecAnimatorFrame animatorFrame = null;

    /**
     * Frame with binary maths operator controls.
     */
    protected SimpleBinaryMaths binaryMathsFrame = null;

    /**
     * Frame with unary maths operator controls.
     */
    protected SimpleUnaryMaths unaryMathsFrame = null;

    /**
     * Spectrum viewer frames.
     */
    protected ArrayList specViewerFrames = null;

    /**
     * FITS header viewer frames.
     */
    protected ArrayList fitsViewerFrames = null;

    /**
     * Spectral coordinates viewer frame.
     */
    protected SpecCoordinatesFrame coordinatesFrame = null;

    /**
     * Data units viewer frame.
     */
    protected SpecDataUnitsFrame dataUnitsFrame = null;

    /**
     * Whether the application is embedded. In this case application
     * exit is assumed controlled by the embedding app.
     */
    protected boolean embedded = false;

    /**
     * The type of data that spectra are in by default. This is the value of
     * one of the SpecDataFactory constants.
     */
    protected int openUsertypeIndex = SpecDataFactory.DEFAULT;

    /**
     * The type of data that spectra are saved in by default. This is the
     * value of one of the SpecDataFactory constants. Usually only set by the
     * save spectrum dialog.
     */
    protected int saveUsertypeIndex = SpecDataFactory.DEFAULT;

    /**
     * The type of table that spectra are saved in by default. Usually only
     * set by the save spectrum dialog. The formats available are not known
     * until runtime.
     */
    protected int saveTabletypeIndex = 0;

    /**
     * The action to take with 2 and 3D data. Can be COLLAPSE, EXTRACT or
     * VECTORIZE.
     */
    protected int ndAction = SpecDataFactory.COLLAPSE;

    /**
     * Full descriptions of COLLAPSE, EXTRACT and VECTORIZE methods.
     */
    private static String collapseDescription = "collapse";
    private static String extractDescription = "extract all spectra";
    private static String vectorizeDescription = "open whole as 1D";

    /**
     * The dispersion axis of any 2/3D data encountered. By default SPLAT will
     * choose this axis, but it can be specified.
     */
    protected Integer dispAxis = null;

    /**
     * The select axis of any 3D data encountered, this is the axis that is
     * stepped along first, when either collapsing or extracting. By default
     * SPLAT will choose this axis, but it can be specified.
     */
    protected Integer selectAxis = null;

    /**
     * Whether to purge extracted spectra with bad limits. Make's sure
     * the spectra can be displayed.
     */
    protected JCheckBoxMenuItem purgeBadDataLimitsItem = null;
    protected boolean purgeBadDataLimits = true;

    /**
     * Whether to search spectra for a spectral coordinate system.
     */
    protected JCheckBoxMenuItem searchCoordsItem = null;
    
    /**
     * Whether to plot the spectra to the same window
     */
    protected JCheckBoxMenuItem plotSampSpectraToSameWindowItem = null;
    protected boolean plotSampSpectraToSameWindow = false;

    /**
     * Controls communications for interoperability (PLASTIC/SAMP).
     */
    protected SplatCommunicator communicator = null;

    /**
     * A long filename to use for setting the default size of a cell
     * in the spectral list.
     */
    protected static String LONG_FILE_NAME = "12345678901234567890" +
        "123456789012345678901234567890123456789012345678901234567890";

    /** Authenticator**/
    private SSAPAuthenticator authenticator;
    
    /**
     *  Create a browser with no existing spectra.
     */
    public SplatBrowser()
    {
        this( null, false, null, null, null, null, null );
    }

    /**
     *  Create a browser with no existing spectra that may be suitable
     *  for embedding (not remote control, exit disabled).
     */
    public SplatBrowser( boolean embedded )
    {
        this( null, embedded, null, null, null, null, null );
    }

    /**
     * Constructor, with list of spectra to initialise. All spectra
     * given this way are displayed in a single plot.
     *
     *  @param inspec list of spectra to add. If null then none are
     *                added.
     */
    public SplatBrowser( String[] inspec )
    {
        this( inspec, false, null, null, null, null, null );
    }

    /**
     * Constructor, with list of spectra to initialise. All spectra
     * given this way are displayed in a single plot.
     *
     *  @param inspec list of spectra to add. If null then none are
     *                added.
     *  @param embedded whether the application is embedded.
     */
    public SplatBrowser( String[] inspec, boolean embedded )
    {
        this( inspec, embedded, null, null, null, null, null );
    }

    /**
     * Constructor, with list of spectra to initialise. All spectra
     * given this way are displayed in a single plot.
     *
     *  @param inspec list of spectra to add. If null then none are
     *                added.
     *  @param embedded whether the application is embedded.
     *  @param type the type of spectra to be opened, if null then the SPLAT
     *              defaults based on the file extensions is used.
     *  @param ndAction the action to take when 2 or 3D data are encountered.
     *                  This can be one of the strings "collapse", "extract" or
     *                  "vectorize" or a unique contraction.
     *  @param dispAxis the dispersion axis to use during collapse/extract
     *                  if any of the spectra are 2/3D. If null then an
     *                  axis will be selected automatically.
     *  @param selectAxis the axis to step along during collapse/extract,
     *                    if any of the spectra are 3D. If null then an axis
     *                    will be selected automatically.
     *  @param communicator object which provides inter-client communications
     *                      (SAMP or PLASTIC)
     */
    public SplatBrowser( String[] inspec, boolean embedded, String type,
                         String ndAction, Integer dispAxis,
                         Integer selectAxis, SplatCommunicator communicator )
    {
        //  Webstart bug: http://developer.java.sun.com/developer/bugParade/bugs/4665132.html
        //  Don't know where to put this though.
        Thread.currentThread().setContextClassLoader(this.getClass().getClassLoader());
        
        setEmbedded( embedded );
        enableEvents( AWTEvent.WINDOW_EVENT_MASK );
        try {
            if ( communicator == null ) {
                communicator = new SampCommunicator();
            }
            communicator.setBrowser( this );
            this.communicator = communicator;
            initComponents();
        }
        catch ( Exception e ) {
            logger.log( Level.SEVERE, e.getMessage(), e );
            return;
        }

        //  If a type has been given then attempt to match the string to the
        //  known types. A match is declared when the string know to
        //  SpecDataFactory starts with the same sequence of lower case
        //  characters.
        openUsertypeIndex = SpecDataFactory.DEFAULT;
        if ( type != null ) {
            String caselessType = type.toLowerCase();
            int nnames = SpecDataFactory.shortNames.length;
            for ( int i = 0; i < nnames; i++ ) {
                if ( SpecDataFactory.shortNames[i].startsWith(caselessType) ) {
                    openUsertypeIndex = i;
                    break;
                }
            }
        }

        //  If an action for dealing with 2/3D data has been given then
        //  convert this into an appropriate action.
        setNDAction( ndAction );

        //  If axis for dealing with 2 and 3D data have been given then we
        //  need to make sure these are passed on to the SpecDataFactory when
        //  necessary.
        this.dispAxis = dispAxis;
        this.selectAxis = selectAxis;

        //  Now add any command-line spectra. Do this after the interface is
        //  visible and in a separate thread from the GUI and event
        //  queue. Note this may cause the GUI to be realized, so any
        //  additional work must be done on the event queue.
        if ( inspec != null ) {
            newFiles = new String[inspec.length];
            for ( int i = 0; i < inspec.length; i++ ) {
                newFiles[i] = inspec[i];
            }
            displayNewFiles = true;
            SwingUtilities.invokeLater( new Runnable() {
                    public void run() {
                        threadLoadChosenSpectra();
                        threadInitRemoteServices();
                    }
                });
        }
        else {

            // Make sure we start the remote services, but avoid contention
            // with image loading by also doing this as above when there are
            // files to be loaded.
            SwingUtilities.invokeLater( new Runnable() {
                    public void run() {
                        threadInitRemoteServices();
                    }
                });
        }
    }

    /**
     * Set the ndAction value to match a string description. Strings are
     * case-insensitive versions of "collapse", "extract" and "vectorize"
     * or the fuller descriptions given by the collapseDescription,
     * extractDescription or vectorizeDescription members.
     * These can all be truncated, as long as they remain unique.
     */
    private void setNDAction( String ndAction )
    {
        this.ndAction = SpecDataFactory.COLLAPSE;
        if ( ndAction != null ) {
            String caselessAction = ndAction.toLowerCase();
            if ( "collapse".startsWith( caselessAction ) ||
                 collapseDescription.startsWith( caselessAction ) ) {
                this.ndAction = SpecDataFactory.COLLAPSE;
            }
            else if ( "extract".startsWith( caselessAction ) ||
                      extractDescription.startsWith( caselessAction ) ) {
                this.ndAction = SpecDataFactory.EXTRACT;
            }
            else if ( "vectorize".startsWith( caselessAction ) ||
                      vectorizeDescription.startsWith( caselessAction ) ) {
                this.ndAction = SpecDataFactory.VECTORIZE;
            }
        }
    }

    /**
     * Set the value of a class boolean preference.
     */
    public static void setPreference( String what, boolean value )
    {
        prefs.putBoolean( what, value );
    }

    /**
     * Get the value of a class boolean preference.
     */
    public static boolean getPreference( String what, boolean defaultValue )
    {
        return prefs.getBoolean( what, defaultValue );
    }

    /**
     *  Initialise all visual components.
     */
    private void initComponents()
    {
        //  Set up the content pane and window size.
        contentPane = (JPanel) getContentPane();

        contentPane.setLayout( new BorderLayout() );

        Utilities.setFrameLocation( (JFrame) this, defaultWindowLocation,
                                    prefs, "SplatBrowser" );
        setTitle( Utilities.getFullDescription() );

        //  Set up menus and toolbar.
        setupMenusAndToolbar();

        //  Add the list of spectra to its scroller.
        specListScroller.getViewport().add( specList, null );

        //  Add titles and help to main components.
        specListScroller.setBorder( specListTitle );
        specList.setToolTipText( "Listing of all short names for spectra,"+
                                 " double click on one to display" );
        controlScroller.setBorder( selectedPropertiesTitle );
        selectedProperties.setToolTipText( "Properties of selected spectra,"+
                               " change to modify views in all plots" );

        //  Set the ListModel of the list of spectra.
        specList.setModel(new SpecListModel(specList.getSelectionModel()));
        specList.setSelectionMode(
            ListSelectionModel.MULTIPLE_INTERVAL_SELECTION );

        /* 
         * Double click on item(s) to display new plots.
         * Single click on item(s) to highlight them in plot windows
         */
        specList.addMouseListener( new MouseAdapter() {
                public void mouseClicked( MouseEvent e ) {
                    if ( e.getClickCount() >= 2 ) {
                        displaySelectedSpectra();
                    }
                    if ( e.getClickCount() == 1 ) {
                    	fireCurrentSpectrumChanged();
                    }
                }
            });

        //  Drag to a plot to display?
        specList.setDragEnabled( true );
        specList.setTransferHandler( new SpecTransferHandler() );

        //  Short or full names.
        setShowShortNames( true );
        setShowSimpleShortNames( false );

        //  Purge bad data limits spectra from 2/2D reprocessing.
        setPurgeBadDataLimits( true );

        //  Searching for spectral coordinates.
        setSearchCoords( true );

        //  Set up the control area.
        controlArea.setLayout( controlAreaLayout );
        controlArea.setBorder( BorderFactory.createEmptyBorder( 4, 4, 4, 4 ) );
        controlScroller.getViewport().add( controlArea, null );
        
        // showing spectra from SAMP in the same window
        setPlotSampSpectraToSameWindow( true );

        //  Set up split pane.
        splitPane.setOneTouchExpandable( true );
        setSplitOrientation( true );
        //specList.setSize( new Dimension( 190, 0 ) );

        //  Size a cell in the JList in an attempt to stop the random
        //  size bug (must be a timing issue, sometimes the height/width
        //  are clearly requested when not initialised).
        specList.setPrototypeCellValue( LONG_FILE_NAME );
        specList.setCellRenderer( new FileNameListCellRenderer() );
        splitPane.setDividerLocation( 200 );

        //  Finally add the main components to the content and split
        //  panes. Also positions the toolbar.
        splitPane.setLeftComponent( specListScroller );
        splitPane.setRightComponent( controlScroller );

        controlArea.add( plotTable, BorderLayout.WEST );
        controlArea.add( selectedProperties, BorderLayout.NORTH );

        contentPane.add( splitPane, BorderLayout.CENTER );
    }

    /**
     *  Setup the menus and toolbar.
     */
    private void setupMenusAndToolbar()
    {
        //  Add the menuBar.
        this.setJMenuBar( menuBar );

        //  Create the toolbar. This type manages lack of size.
        toolBar = new ToolButtonBar( contentPane );

        //  Create the File menu.
        createFileMenu();

        //  Edit menu.
        createEditMenu();

        //  View menu.
        createViewMenu();

        //  Options menu.
        createOptionsMenu();

        //  Operations menu.
        createOperationsMenu();

        //  Interop menu.
        createInteropMenu();

        //  Help menu.
        createHelpMenu();
    }

    /**
     * Create the File menu and populate it with appropriate actions.
     */
    private void createFileMenu()
    {
        JMenu fileMenu = new JMenu( "File" );
        fileMenu.setMnemonic( KeyEvent.VK_F );
        menuBar.add( fileMenu );

        //  Add action to open a list of spectrum stored in files.
        ImageIcon openImage =
            new ImageIcon( ImageHolder.class.getResource( "openfile.gif" ) );
        LocalAction openAction  = new LocalAction( LocalAction.OPEN,
                                                   "Open", openImage,
                                                   "Open spectra",
                                                   "control O" );
        fileMenu.add( openAction ).setMnemonic( KeyEvent.VK_O );

        toolBar.add( openAction );

        //  Add action to open a spectrum using a typed in location (URL).
        ImageIcon locationImage =
            new ImageIcon( ImageHolder.class.getResource( "location.gif" ) );
        LocalAction locationAction  = new LocalAction( LocalAction.LOCATION,
                                                       "Location",
                                                       locationImage,
                                                       "Open location",
                                                       "control L" );
        fileMenu.add( locationAction ).setMnemonic( KeyEvent.VK_L );

        toolBar.add( locationAction );

        //  Add action to do a search of any SSAP servers.
        ImageIcon ssapImage =
            new ImageIcon( ImageHolder.class.getResource( "ssap.gif" ) );
        LocalAction ssapAction  = new LocalAction( LocalAction.SSAP,
                                                   "SSAP",
                                                   ssapImage,
                                                   "Search SSAP servers" );
        fileMenu.add( ssapAction ).setMnemonic( KeyEvent.VK_P );
        toolBar.add( ssapAction );

       
   

        //  Add action to browse the local file system and look for tables
        //  etc. in sub-components.
        ImageIcon browseImage =
            new ImageIcon( ImageHolder.class.getResource( "browse.gif" ) );
            javax.swing.plaf.metal.MetalIconFactory.getTreeControlIcon(true);

        LocalAction browseAction  = new LocalAction( LocalAction.BROWSE,
                                                     "Browse", browseImage,
                                                     "Browse for spectra" );
        fileMenu.add( browseAction ).setMnemonic( KeyEvent.VK_B );
        toolBar.add( browseAction );

        //  Add action to re-open a list of spectra if possible.
        ImageIcon reOpenImage =
            new ImageIcon( ImageHolder.class.getResource( "reopen.gif" ) );
        LocalAction reOpenAction  =
            new LocalAction( LocalAction.REOPEN, "Re-Open", reOpenImage,
                             "Re-Open selected spectra", "control R" );
        fileMenu.add( reOpenAction ).setMnemonic( KeyEvent.VK_R );

        toolBar.add( reOpenAction );

        //  Add action to save a spectrum
        ImageIcon saveImage =
            new ImageIcon( ImageHolder.class.getResource( "savefile.gif" ) );
        LocalAction saveAction  =
            new LocalAction( LocalAction.SAVE, "Save", saveImage,
                             "Save a spectrum to disk file", "Control S" );
        fileMenu.add( saveAction ).setMnemonic( KeyEvent.VK_S );

        toolBar.add( saveAction );

        //  Add an action to read in a stack of spectra.
        ImageIcon readStackImage =
            new ImageIcon( ImageHolder.class.getResource( "readstack.gif" ) );
        LocalAction readStackAction =
            new LocalAction( LocalAction.READ_STACK, "Read stack",
                             readStackImage,
                             "Read back spectra stored in a disk file");
        fileMenu.add( readStackAction ).setMnemonic( KeyEvent.VK_T );;

        //  Add an action to save the stack of spectra.
        ImageIcon saveStackImage =
            new ImageIcon( ImageHolder.class.getResource( "savestack.gif" ) );
        LocalAction saveStackAction =
            new LocalAction( LocalAction.SAVE_STACK, "Save stack",
                             saveStackImage, "Save all spectra to disk file" );
        fileMenu.add( saveStackAction ).setMnemonic( KeyEvent.VK_V );

        //  Add an action to exit application.
        ImageIcon exitImage =
            new ImageIcon( ImageHolder.class.getResource( "exit.gif" ) );
        LocalAction exitAction = new LocalAction( LocalAction.EXIT,
                                                  "Exit", exitImage,
                                                  "Exit program",
                                                  "control W" );
        fileMenu.add( exitAction ).setMnemonic( KeyEvent.VK_X );
    }

    /**
     * Create the Edit menu and populate it with appropriate actions.
     */
    private void createEditMenu()
    {
        JMenu editMenu = new JMenu( "Edit" );
        editMenu.setMnemonic( KeyEvent.VK_E );
        menuBar.add( editMenu );

        //  Add an action to remove the selected spectra.
        ImageIcon removeImage =
            new ImageIcon( ImageHolder.class.getResource( "remove.gif" ) );
        LocalAction removeSpectraAction =
            new LocalAction( LocalAction.REMOVE_SPECTRA,
                             "Remove selected spectra", removeImage,
                             "Close any spectra selected in global list",
                             "DELETE" );
        editMenu.add( removeSpectraAction ).setMnemonic( KeyEvent.VK_R );

        toolBar.add( removeSpectraAction );

        //  Add an action to select all spectra.
        LocalAction selectSpectraAction =
            new LocalAction( LocalAction.SELECT_SPECTRA,
                             "Select all spectra", null,
                             "Select all spectra in list",
                             "control A" );
        editMenu.add( selectSpectraAction ).setMnemonic( KeyEvent.VK_S );

        //  Add an action to deselect all spectra.
        LocalAction deSelectSpectraAction =
            new LocalAction( LocalAction.DESELECT_SPECTRA,
                             "Deselect all spectra", null,
                             "Deselect any spectra selected in list" );
        editMenu.add( deSelectSpectraAction ).setMnemonic( KeyEvent.VK_D );

        //  Add an action to remove the selected plots.
        ImageIcon removePlotImage =
            new ImageIcon( ImageHolder.class.getResource( "removeplot.gif" ) );
        LocalAction removePlotAction =
            new LocalAction( LocalAction.REMOVE_PLOTS,
                             "Remove selected plots", removePlotImage,
                             "Close any plots selected in views list" );
        editMenu.add( removePlotAction ).setMnemonic( KeyEvent.VK_O );

        //  Add an action to select all plots.
        LocalAction selectPlotAction =
            new LocalAction( LocalAction.SELECT_PLOTS,
                             "Select all plots", null,
                             "Select all plots in list" );
        editMenu.add( selectPlotAction ).setMnemonic( KeyEvent.VK_E );

        //  Add an action to deselect all plots.
        LocalAction deSelectPlotAction =
            new LocalAction( LocalAction.DESELECT_PLOTS,
                             "Deselect all plots", null,
                             "Deselect any plots selected in list" );
        editMenu.add( deSelectPlotAction ).setMnemonic( KeyEvent.VK_L );

        //  Add an action to copy all selected spectra. This makes
        //  memory copies.
        LocalAction copySelectedSpectraAction =
            new LocalAction( LocalAction.COPY_SPECTRA,
                             "Copy selected spectra", null,
                             "Make memory copies of all selected spectra" );
        editMenu.add( copySelectedSpectraAction ).setMnemonic( KeyEvent.VK_C );

        //  Add an action to copy and sort all selected spectra. This makes
        //  memory copies.
        LocalAction copySortSelectedSpectraAction =
            new LocalAction( LocalAction.COPYSORT_SPECTRA,
                             "Copy and sort selected spectra", null,
                             "Make memory copies of all selected spectra " +
                             "and sort their coordinates if necessary" );
        editMenu.add( copySortSelectedSpectraAction ).
            setMnemonic( KeyEvent.VK_Y );

        //  Add an action to create a new spectrum. The size is
        //  obtained from a dialog.
        LocalAction createSpectrumAction =
            new LocalAction( LocalAction.CREATE_SPECTRUM,
                             "Create new spectrum", null,
                             "Create a new spectrum with unset elements" );
        editMenu.add( createSpectrumAction ).setMnemonic( KeyEvent.VK_T );

        //  Remove any spectra that have no data or invalid coordinates.
        LocalAction purgeSpectraAction =
            new LocalAction( LocalAction.PURGE_SPECTRA,
                             "Purge empty spectra", null,
                             "Remove spectra that cannot be autoranged from" +
                             " global list" );
        editMenu.add( purgeSpectraAction ).setMnemonic( KeyEvent.VK_P );
    }

    /**
     * Create the View menu and populate it with appropriate actions.
     */
    private void createViewMenu()
    {
        JMenu viewMenu = new JMenu( "View" );
        viewMenu.setMnemonic( KeyEvent.VK_V );
        menuBar.add( viewMenu );

        //  Add an action to display the selected spectra.
        ImageIcon displayImage =
            new ImageIcon(ImageHolder.class.getResource("display.gif"));
        LocalAction displayAction =
            new LocalAction( LocalAction.SINGLE_DISPLAY,
                             "Display in new plots",
                             displayImage,
                             "Display selected spectra in separate windows",
                             "control D" );
        viewMenu.add( displayAction ).setMnemonic( KeyEvent.VK_D );

        toolBar.add( displayAction );

        //  Add an action to display the selected spectra into the
        //  selected plots.
        ImageIcon multiDisplayImage =
            new ImageIcon(ImageHolder.class.getResource("multidisplay.gif"));
        LocalAction multiDisplayAction =
            new LocalAction( LocalAction.MULTI_DISPLAY,
                             "Display/add to plot", multiDisplayImage,
                             "Display selected spectra in one plot or add to"+
                             " selected plots", "control I" );
        viewMenu.add( multiDisplayAction ).setMnemonic( KeyEvent.VK_I );

        toolBar.add( multiDisplayAction );

        //  Add an action to display the selected spectra in a single
        //  plot, one at a time.
        ImageIcon animateImage =
            new ImageIcon(ImageHolder.class.getResource("animate.gif"));
        LocalAction animateAction =
            new LocalAction( LocalAction.ANIMATE_DISPLAY,
                             "Animate spectra", animateImage,
                "Animate selected spectra by displaying one at a time" );
        viewMenu.add( animateAction ).setMnemonic( KeyEvent.VK_A );

        toolBar.add( animateAction );

        //  Add an action to view the values of the spectra.
        ImageIcon viewerImage =
            new ImageIcon(ImageHolder.class.getResource("table.gif"));
        LocalAction viewerAction =
            new LocalAction( LocalAction.SPEC_VIEWER,
                             "View/modify spectra values", viewerImage,
                             "View/modify the values of the selected spectra");
        viewMenu.add( viewerAction ).setMnemonic( KeyEvent.VK_V );
        toolBar.add( viewerAction );

        //  Add an action to set the spectral coordinates (x units).
        ImageIcon specCoordsImage =
            new ImageIcon( ImageHolder.class.getResource( "xunits.gif" ) );
        LocalAction specCoordsAction =
            new LocalAction( LocalAction.SPECCOORDS_VIEWER,
                             "View/modify spectral coordinates",
                             specCoordsImage, "View/modify the spectral" +
                             " coordinates of the selected spectra");
        viewMenu.add( specCoordsAction ).setMnemonic( KeyEvent.VK_I );
        toolBar.add( specCoordsAction );

        //  Add an action to set the data units (y units).
        ImageIcon dataUnitsImage =
            new ImageIcon( ImageHolder.class.getResource( "yunits.gif" ) );
        LocalAction dataUnitsAction =
            new LocalAction( LocalAction.DATAUNITS_VIEWER,
                             "View/modify data units",
                             dataUnitsImage, "View/modify the data" +
                             " units of the selected spectra");
        viewMenu.add( dataUnitsAction ).setMnemonic( KeyEvent.VK_E );
        toolBar.add( dataUnitsAction );

        //  Add an action to view the FITS headers of the spectra.
        ImageIcon fitsImage =
            new ImageIcon(ImageHolder.class.getResource( "fits.gif" ) );
        LocalAction fitsAction =
            new LocalAction( LocalAction.FITS_VIEWER,
                             "View FITS headers", fitsImage,
                             "View the FITS header cards of the " +
                             "selected spectra");
        viewMenu.add( fitsAction );
        toolBar.add( fitsAction );

        //  Add an action to cascade all the plot windows.
        JMenuItem cascade = new JMenuItem( "Cascade all plots" );
        viewMenu.add( cascade ).setMnemonic( KeyEvent.VK_C );
        cascade.addActionListener( this );

    }

    /**
     * Create the Options menu and populate it with appropriate actions.
     */
    private void createOptionsMenu()
    {

        JMenu optionsMenu = new JMenu( "Options" );
        optionsMenu.setMnemonic( KeyEvent.VK_O );
        menuBar.add( optionsMenu );

        //  Add any locally availabel line identifiers.
        LocalLineIDManager.getInstance().populate( optionsMenu, this );

        //  Add the LookAndFeel selections.
        new SplatLookAndFeelManager( contentPane, optionsMenu );

        //  Add sub-menu to make the various example datasets available.
        new ExamplesManager( optionsMenu, this );

        //  Add option to choose a different colour for each spectrum as they
        //  are loaded.
        colourAsLoadedItem = new JCheckBoxMenuItem( "Auto-colour" );
        ImageIcon rainbowImage =
            new ImageIcon( ImageHolder.class.getResource( "rainbow.gif" ) );
        colourAsLoadedItem.setIcon( rainbowImage );
        optionsMenu.add( colourAsLoadedItem ).setMnemonic( KeyEvent.VK_C );
        colourAsLoadedItem.setToolTipText
            ( "Automatically choose a colour for each spectrum as loaded" );
        colourAsLoadedItem.addItemListener( this );
        setColourAsLoaded( true );

        //  Add facility to colourise all spectra.
        LocalAction colourizeAction  =
            new LocalAction( LocalAction.COLOURIZE, "Re-auto-colour all",
                             rainbowImage,
                             "Automatically choose a colour for all spectra" );
        JMenuItem colourize = optionsMenu.add( colourizeAction );
        colourize.setMnemonic( KeyEvent.VK_C );
        colourize.setAccelerator( KeyStroke.getKeyStroke( "control U" ) );
        toolBar.add( colourizeAction );

        //  Whether global list shows short or full names.
        showShortNamesItem = new JCheckBoxMenuItem( "Show short names" );
        optionsMenu.add( showShortNamesItem ).setMnemonic( KeyEvent.VK_S );
        showShortNamesItem.setToolTipText
            ( "Show short names in global list, otherwise long names" );
        showShortNamesItem.addItemListener( this );

        //  Whether global list shows simple short names.
        showSimpleShortNamesItem =
            new JCheckBoxMenuItem( "Simple short names" );
        optionsMenu.add( showSimpleShortNamesItem )
            .setMnemonic( KeyEvent.VK_I );
        showSimpleShortNamesItem.setToolTipText
            ( "Show simplified short names in global list, " +
              "when they are same as long names" );
        showSimpleShortNamesItem.addItemListener( this );

        //  Whether spectra with bad data limits should be removed when
        //  opening nD data.
        purgeBadDataLimitsItem =
            new JCheckBoxMenuItem( "Purge 2/3D data" );
        optionsMenu.add( purgeBadDataLimitsItem );
        purgeBadDataLimitsItem.setToolTipText
            ( "When opening 2/3D data do not keep spectra with bad limits" );
        purgeBadDataLimitsItem.addItemListener( this );

        //  Arrange the JSplitPane vertically or horizontally.
        splitOrientation = new JCheckBoxMenuItem( "Vertical split" );
        optionsMenu.add( splitOrientation ).setMnemonic( KeyEvent.VK_O );
        splitOrientation.setToolTipText( "How to split the browser window" );
        splitOrientation.addItemListener( this );

        //  Whether to search for spectral coordinate system, or not.
        searchCoordsItem = new JCheckBoxMenuItem( "Find spectral coordinates" );
        optionsMenu.add( searchCoordsItem );
        searchCoordsItem.setToolTipText
            ( "Search for spectral coordinates when necessary" );
        searchCoordsItem.addItemListener( this );
    }

    /**
     * Create the Interop menu and populate it with appropriate actions.
     */
    private void createInteropMenu()
    {
        JMenu interopMenu = new JMenu( "Interop" );
        interopMenu.setMnemonic( KeyEvent.VK_I );
        menuBar.add( interopMenu );

        //  Add interop status window item.
        Action winAction = communicator.getWindowAction();
        if ( winAction != null ) {
            interopMenu.add( winAction );
            toolBar.add( winAction );
        }

        //  Add protocol-specific actions.
        Action[] interopActions = communicator.getInteropActions();
        for ( int i = 0; i < interopActions.length; i++ ) {
            interopMenu.add( interopActions[ i ] );
        }

        //  Add spectrum transmit menus items.
        Transmitter specTransmitter =
            communicator.createSpecTransmitter( specList );
        interopMenu.addSeparator();
        interopMenu.add( specTransmitter.getBroadcastAction() )
            .setMnemonic( KeyEvent.VK_B );
        interopMenu.add( specTransmitter.createSendMenu() )
            .setMnemonic( KeyEvent.VK_T );
        
        //  Add checkbox for opening the spectra from SAM to the same plot
        interopMenu.addSeparator();
        plotSampSpectraToSameWindowItem = new JCheckBoxMenuItem( "Same window for SAMP spectra" );
        interopMenu.add( plotSampSpectraToSameWindowItem );
        plotSampSpectraToSameWindowItem.setToolTipText( "Show spectra from SAMP in the same window" );
        plotSampSpectraToSameWindowItem.addItemListener( this );
        
    }

    /**
     * Return the instance of {@link SplatCommunicator} to use.
     */
    public SplatCommunicator getCommunicator()
    {
        return communicator;
    }

    /**
     * Set the vertical or horizontal split.
     */
    protected void setSplitOrientation( boolean init )
    {
        if ( init ) {
            //  Restore state of button from Preferences.
            boolean state = getPreference( "SplatBrowser_vsplit", true );
            splitOrientation.setSelected( state );
        }
        boolean selected = splitOrientation.isSelected();

        if ( selected ) {
            splitPane.setOrientation( JSplitPane.HORIZONTAL_SPLIT );
        }
        else {
            splitPane.setOrientation( JSplitPane.VERTICAL_SPLIT );
        }
        contentPane.revalidate();
        setPreference( "SplatBrowser_vsplit", selected );
    }

    /**
     * Set whether each spectrum should be assigned an automatic colour as
     * loaded.
     */
    protected void setColourAsLoaded( boolean init )
    {
        if ( init ) {
            //  Restore state of button from Preferences.
            boolean state = getPreference( "SplatBrowser_colourize", true );
            colourAsLoadedItem.setSelected( state );
        }
        colourAsLoaded = colourAsLoadedItem.isSelected();
        setPreference( "SplatBrowser_colourize", colourAsLoaded );
    }

    /**
     * Set whether each spectrum is described by its shortname in the
     * global list, otherwise the full name is displayed.
     */
    protected void setShowShortNames( boolean init )
    {
        if ( init ) {
            //  Restore state of button from Preferences.
            boolean state = getPreference( "SplatBrowser_showshortnames",
                                           true );
            showShortNamesItem.setSelected( state );
        }
        boolean state = showShortNamesItem.isSelected();
        setPreference( "SplatBrowser_showshortnames", state );
        ((SpecListModel)specList.getModel()).setShowShortNames( state );
    }

    /**
     * Set whether each spectrum is described by its simplified shortname in
     * the global list, when showing short names.
     */
    protected void setShowSimpleShortNames( boolean init )
    {
        if ( init ) {
            //  Restore state of button from Preferences.
            boolean state = getPreference( "SplatBrowser_showsimpleshortnames",
                                           false );
            showSimpleShortNamesItem.setSelected( state );
        }
        boolean state = showSimpleShortNamesItem.isSelected();
        setPreference( "SplatBrowser_showsimpleshortnames", state );
        ((SpecListModel)specList.getModel()).setShowSimpleShortNames( state );
    }

    /**
     * Set whether to remove any spectra with bad data limits when opening
     * 2/3D data.
     */
    protected void setPurgeBadDataLimits( boolean init )
    {
        if ( init ) {
            //  Restore state of button from Preferences.
            boolean state = getPreference( "SplatBrowser_purgebaddatalimits",
                                           true );
            purgeBadDataLimitsItem.setSelected( state );
        }
        purgeBadDataLimits = purgeBadDataLimitsItem.isSelected();
        setPreference( "SplatBrowser_purgebaddatalimits", purgeBadDataLimits );
    }
    
    /**
     * Set whether to show spectra from SAMP in the same window
     */
    protected void setPlotSampSpectraToSameWindow( boolean init )
    {
        if ( init ) {
            // TODO: add this to the preferences?
            boolean state = false;
            plotSampSpectraToSameWindowItem.setSelected( state );
        }
        plotSampSpectraToSameWindow = plotSampSpectraToSameWindowItem.isSelected();
        if (plotSampSpectraToSameWindow)
        	globalList.setLastPlotForSourceType(SourceType.SAMP, null);
        setPreference( "SplatBrowser_plotsampspectratosamewindow", plotSampSpectraToSameWindow );
    }

    /**
     * Set whether each spectrum should be searched for a spectral coordinate
     * system, if the default system is non-spectral.
     */
    protected void setSearchCoords( boolean init )
    {
        if ( init ) {
            //  Restore state of button from Preferences.
            boolean state = getPreference( "SplatBrowser_searchcoords", true );
            searchCoordsItem.setSelected( state );
        }
        boolean state = searchCoordsItem.isSelected();
        setPreference( "SplatBrowser_searchcoords", state );
        SpecData.setSearchForSpecFrames( state );
    }


    /**
     * Create the Operations menu and populate it with appropriate
     * actions.
     */
    protected void createOperationsMenu()
    {
        JMenu operationsMenu = new JMenu( "Operations" );
        operationsMenu.setMnemonic( KeyEvent.VK_P );
        menuBar.add( operationsMenu );

        //  Add controls for the simple maths operations.
        ImageIcon mathImage = new ImageIcon(
            ImageHolder.class.getResource( "binarymath.gif" ) );
        LocalAction binaryMathAction  =
            new LocalAction( LocalAction.BINARY_MATHS,
                             "Simple two spectra maths",
                             mathImage,
                             "Add, subtract, divide or multiply two specra" );
        operationsMenu.add( binaryMathAction );
        toolBar.add( binaryMathAction );

        mathImage = new ImageIcon(
            ImageHolder.class.getResource( "unarymaths.gif" ) );
        LocalAction unaryMathAction  =
            new LocalAction( LocalAction.UNARY_MATHS,
                             "Simple constant maths",
                             mathImage,
                             "Add, subtract, divide or multiply spectrum by constant" );
        operationsMenu.add( unaryMathAction );
        toolBar.add( unaryMathAction );
    }

    /**
     * Create the Help menu and populate it with appropriate actions.
     */
    protected void createHelpMenu()
    {
        JMenu helpMenu = HelpFrame.createButtonHelpMenu( "browser-window",
                                                         "Help on window",
                                                         menuBar, toolBar );

        //  Add an action to display the about dialog.
        Action aboutAction = AboutFrame.getAction( this );
        helpMenu.add( aboutAction );
    }

    /**
     * Initialise the remote control services. These are currently via
     * a socket interface and SOAP based services.
     *
     * This creates a file ~/.splat/.remote with a configuration
     * necessary to contact this through the remote socket control
     * service.
     *
     * @see RemoteServer
     */
    protected void initRemoteServices()
    {
        if ( ! embedded ) {

            //  Client interop registration.
            try {
                String msg = "Attempting registration with "
                           + communicator.getProtocolName()
                           + " hub: ";
                boolean isReg = communicator.setActive();
                msg += isReg ? "success" : "failure";
                logger.info( msg );
            }
            catch ( Exception e ) {
                logger.warning( "Unexpected registration failure: " + e );
            }

            try {
                //  Socket-based services.
                RemoteServer remoteServer = new RemoteServer( this );
                remoteServer.start();

                //  SOAP based services.
                SplatSOAPServer soapServer = SplatSOAPServer.getInstance();
                soapServer.setSplatBrowser( this );
                soapServer.start();
            }
            catch (Exception e) {
                // Not fatal, just no remote control.
                logger.warning( "Failed to start remote services" );
                logger.warning( e.getMessage() );
            }
        }
    }

    /**
     * Initialise the remote control services in a separate thread. Use this
     * to get UI going quickly, but note that the remote services may take
     * some time to initialise.
     */
    protected void threadInitRemoteServices()
    {
        Thread loadThread = new Thread( "Remote services loader" ) {
                public void run() {
                    try {
                        initRemoteServices();
                    }
                    catch (Exception e) {
                        logger.log( Level.INFO, e.getMessage(), e );
                    }
                }
            };

        // Thread runs at lowest priority and is a daemon (i.e. runs
        // until application exits, but does not hold lock to exit).
        loadThread.setDaemon( true );
        loadThread.setPriority( Thread.MIN_PRIORITY );
        loadThread.start();
    }

    /**
     *  Colourize, that is automatically set the colour of all spectra.
     */
    protected void colourizeSpectra()
    {
        int size = globalList.specCount();
        int rgb;
        for ( int i = 0; i < size; i++ ) {
            rgb = MathUtils.getRandomRGB();
            globalList.setKnownNumberProperty(
                             (SpecData) globalList.getSpectrum( i ),
                             SpecData.LINE_COLOUR,
                             new Integer( rgb ) );
        }
    }

    /**
     * Enable the open file chooser. Any selected files are added to
     * the global list of spectra. Note that multiple selections are
     * allowed, but not shown correctly in the list of selected files.
     */
    protected void showOpenFileChooser()
    {
        initFileChooser( true );
        int result = fileChooser.showOpenDialog( this );
        if ( result == fileChooser.APPROVE_OPTION ) {
            File[] selectedFiles = fileChooser.getSelectedFiles();
            if ( selectedFiles.length == 0 ) {
                selectedFiles = new File[1];
                selectedFiles[0] = fileChooser.getSelectedFile();
            }
            newFiles = new String[selectedFiles.length];
            for ( int i = 0; i < selectedFiles.length; i++ ) {
                newFiles[i] = selectedFiles[i].getPath();
            }

            //  If the user requested that opened spectra are also
            //  displayed, then respect this.
            displayNewFiles = openDisplayCheckBox.isSelected();

            //  Use the given type for spectra (NDF, FITS etc.).
            openUsertypeIndex = openUsertypeBox.getSelectedIndex();

            //  Set the ndAction.
            setNDAction( (String) ndActionBox.getSelectedItem() );

            //  And the dispersion and select axes.
            KeyValue keyvalue = (KeyValue) dispersionAxisBox.getSelectedItem();
            dispAxis = (Integer) keyvalue.getValue();
            keyvalue = (KeyValue) selectAxisBox.getSelectedItem();
            selectAxis = (Integer) keyvalue.getValue();

            //  Load the spectra.
            threadLoadChosenSpectra();
        }
    }

    /**
     * Enable the save file chooser. The currently selected spectrum
     * is saved to a file with the chosen name and data format.
     */
    protected void showSaveFileChooser()
    {
        //  Check that only one spectrum is selected.
        int[] indices = getSelectedSpectra();
        if ( indices == null || indices.length != 1 ) {
            JOptionPane.showMessageDialog
                ( this,
                  "You need to select one spectrum in the global list",
                  "Too many/too few spectra", JOptionPane.ERROR_MESSAGE );
            return;
        }
        initFileChooser( false );
        int result = fileChooser.showSaveDialog( this );
        if ( result == fileChooser.APPROVE_OPTION ) {
            File destFile = fileChooser.getSelectedFile();
            if ( destFile != null ) {
                //  Record any choice of file and table types.
                saveUsertypeIndex = saveUsertypeBox.getSelectedIndex();
                saveTabletypeIndex = saveTabletypeBox.getSelectedIndex();
                threadSaveSpectrum( indices[0], destFile.getPath() );
            }
            else {
                JOptionPane.showMessageDialog( this,
                                               "No spectrum selected",
                                               "No write",
                                               JOptionPane.WARNING_MESSAGE );
            }
        }
    }

    /**
     * Show window for browsing a tree of data files and, importantly"
     * the components of the files too. This allows interactive
     * selection of any displayable components.
     */
    public void showSplatNodeChooser()
    {
        SpecData specData = null;
        if ( splatNodeChooser == null ) {
            splatNodeChooser = new SplatNodeChooser();
        }
        specData = splatNodeChooser.choose( this, "Open", "Select spectrum" );
        if ( specData != null ) {
            addSpectrum( specData );
            displaySpectrum( specData );
        }
    }

    /**
     * Initialise the file chooser to have the necessary filters.
     *
     * @param openDialog if true then the dialog is initialise for
     *                   reading in spectra.
     */
    protected void initFileChooser( boolean openDialog )
    {
        if ( fileChooser == null ) {
            fileChooser = new BasicFileChooser( false );
            fileChooser.setMultiSelectionEnabled( true );
            fileChooser.setFileView( new SpectralFileView() );

            //  Add FileFilters based on extension for all known types.
            BasicFileFilter fileFilter = null;
            String[][] extensions = SpecDataFactory.extensions;
            String[] longNames = SpecDataFactory.longNames;
            for ( int i = 1; i < longNames.length; i++ ) {
                fileFilter = new BasicFileFilter( extensions[i], longNames[i] );
                fileChooser.addChoosableFileFilter( fileFilter );
            }

            // FileFilter for all files (same as Factory types indexed by 0).
            fileChooser.addChoosableFileFilter
                ( fileChooser.getAcceptAllFileFilter() );
        }
        if ( openDialog ) {
            if ( openAccessory == null ) {
                initOpenAccessory();
            }
            fileChooser.setAccessory( openAccessory );
            fileChooser.setMultiSelectionEnabled( true );
        }
        else {
            if ( saveAccessory == null ) {
                initSaveAccessory();
            }
            fileChooser.setAccessory( saveAccessory );
            fileChooser.setMultiSelectionEnabled( false );
        }
    }

    // OpenAccessory components.
    protected JPanel openAccessory = null;
    protected JCheckBox openDisplayCheckBox = null;
    protected JComboBox openUsertypeBox = null;
    protected JComboBox ndActionBox = null;
    protected JComboBox dispersionAxisBox = null;
    protected JComboBox selectAxisBox = null;

    /**
     * Initialise the accessory components for opening spectra. Currently
     * these provide the ability to choose whether to display any opened
     * spectra, what type to assign and what axes to use when handling any
     * 2 or 3D spectra.
     */
    protected void initOpenAccessory()
    {
        openAccessory = new JPanel();
        GridBagLayouter layouter =
            new GridBagLayouter( openAccessory, GridBagLayouter.SCHEME3 );

        openDisplayCheckBox = new JCheckBox();
        openDisplayCheckBox.setToolTipText
            ( "Display opened spectra in new plot" );
        openDisplayCheckBox.setSelected( true );

        layouter.add( "Display:", false );
        layouter.add( openDisplayCheckBox, true );

        // User may override builtin file extensions by providing an
        // explicit type.
        openUsertypeBox = new JComboBox( SpecDataFactory.shortNames );
        openUsertypeBox.setToolTipText
            ( "Choose a type for the selected files" );

        layouter.add( "Format:", false );
        layouter.add( openUsertypeBox, true );

        JPanel ndPanel = new JPanel();
        GridBagLayouter ndLayouter =
            new GridBagLayouter( ndPanel, GridBagLayouter.SCHEME3 );
        ndPanel.setBorder
            ( BorderFactory.createTitledBorder( "2/3D data" ) );

        //  Method to handle 2/3D data.
        ndActionBox = new JComboBox();
        ndActionBox.addItem( collapseDescription );
        ndActionBox.addItem( extractDescription );
        ndActionBox.addItem( vectorizeDescription );
        ndActionBox.setToolTipText( "Choose a method for handling 2/3D data" );

        ndLayouter.add( "Action:", false );
        ndLayouter.add( ndActionBox, true );

        //  Select a dispersion axis.
        dispersionAxisBox = new JComboBox();
        dispersionAxisBox.addItem( new KeyValue( "auto", new Integer( -1 ) ) );
        dispersionAxisBox.addItem( new KeyValue( "1", new Integer( 0 ) ) );
        dispersionAxisBox.addItem( new KeyValue( "2", new Integer( 1 ) ) );
        dispersionAxisBox.addItem( new KeyValue( "3", new Integer( 2 ) ) );
        dispersionAxisBox.setToolTipText
            ( "Choose a dispersion axis for 2/3D data" );

        ndLayouter.add( "Disp axis:", false );
        ndLayouter.add( dispersionAxisBox, true );

        //  Select a dispersion axis.
        selectAxisBox = new JComboBox();
        selectAxisBox.addItem( new KeyValue( "auto", new Integer( -1 ) ) );
        selectAxisBox.addItem( new KeyValue( "1", new Integer( 0 ) ) );
        selectAxisBox.addItem( new KeyValue( "2", new Integer( 1 ) ) );
        selectAxisBox.addItem( new KeyValue( "3", new Integer( 2 ) ) );
        selectAxisBox.setToolTipText
            ( "Select a non-dispersion axis for 3D data" );

        ndLayouter.add( "Select axis:", false );
        ndLayouter.add( selectAxisBox, true );

        layouter.add( ndPanel, true );
        layouter.eatSpare();
    }

    // StackAccessory components.
    protected JPanel stackOpenAccessory = null;
    protected JCheckBox stackOpenDisplayCheckBox = null;

    /**
     * Initialise the accessory components for opening a stack of spectra.
     * Currently this provides the ability to choose whether to display
     * any opened spectra.
     */
    protected void initStackOpenAccessory()
    {
        stackOpenAccessory = new JPanel();
        GridBagLayouter layouter = new GridBagLayouter( stackOpenAccessory );

        stackOpenDisplayCheckBox = new JCheckBox();
        stackOpenDisplayCheckBox.setToolTipText
            ( "Display opened spectra in new plot" );
        stackOpenDisplayCheckBox.setSelected( true );

        layouter.add( "Display:", false );
        layouter.add( stackOpenDisplayCheckBox, true );
        layouter.eatSpare();
    }

    // SaveAccessory components.
    protected JPanel saveAccessory = null;
    protected JComboBox saveUsertypeBox = null;
    protected JComboBox saveTabletypeBox = null;

    /**
     * Initialise the accessory components for saving spectra.
     * Currently these provide the ability to choose whether
     * to display any opened spectra.
     */
    protected void initSaveAccessory()
    {
        saveAccessory = new JPanel();
        GridBagLayouter layouter =
            new GridBagLayouter( saveAccessory, GridBagLayouter.SCHEME5 );
        layouter.setInsets( new Insets( 0, 3, 3, 0 ) );

        // User may override builtin file extensions by providing an
        // explicit type.
        saveUsertypeBox = new JComboBox( SpecDataFactory.shortNames );
        saveUsertypeBox.setToolTipText
            ( "Choose a type for the file when saved" );

        layouter.add( "Format", true );
        layouter.add( saveUsertypeBox, true );

        // List of tables types available.
        List list = specDataFactory.getKnownTableFormats();
        list.add( 0, "default" );
        list.remove( "jdbc" );
        saveTabletypeBox = new JComboBox( list.toArray() );
        saveTabletypeBox.setPrototypeDisplayValue( "votable-binary-inl" );
        saveTabletypeBox.setToolTipText( "Type of table to write" );

        layouter.add( "Table type", true );
        layouter.add( saveTabletypeBox, true );
        layouter.eatSpare();
    }

    /**
     * A request to save the spectrum stack has been received.
     */
    protected void saveStackEvent()
    {
        // Saving the stack performed by the SpecList global
        // object. Just give it a file name to use.
        initStackChooser( false );
        int result = stackChooser.showSaveDialog( this );
        if ( result == stackChooser.APPROVE_OPTION ) {
            File file = stackChooser.getSelectedFile();
            if ( !file.exists() || ( file.exists() && file.canWrite() ) ) {
                SpecList specList = SpecList.getInstance();
                
                //SpecList.FileFormat fileFormat = SpecList.FileFormat.STK;
                /*for (SpecList.FileFormat ff : SpecList.FileFormat.values()) {
                	if (stackChooser.getFileFilter().getDescription().startsWith(ff.getDescription())) {
                		fileFormat = ff;
                		break;
                	}
                }*/
                SpecList.FileFormat fileFormat = getFileFormat(stackChooser, SpecList.FileFormat.STK);
                
                specList.writeStack( fileFormat, file.getPath() );
            }
            else {
                JOptionPane.showMessageDialog
                    ( this, "Cannot write to file:" + file.getPath(),
                      "File access error", JOptionPane.ERROR_MESSAGE );
            }
        }
    }

    /**
     * A request to read in a stack of stored spectra.
     */
    protected void readStackEvent()
    {
        // Reading the stack performed by the SpecList global object. Just
        // give it a file name to use.
        initStackChooser( true );
        int result = stackChooser.showOpenDialog( this );
        if ( result == stackChooser.APPROVE_OPTION ) {
            File file = stackChooser.getSelectedFile();
            if ( file.exists() && file.canRead() ) {
            	SpecList.FileFormat fileFormat = getFileFormat(stackChooser, SpecList.FileFormat.STK, true);
            	readStack( file, fileFormat, stackOpenDisplayCheckBox.isSelected() );
            }
            else {
                JOptionPane.showMessageDialog
                    ( this, "Cannot read file:" + file.getPath(),
                      "File access error", JOptionPane.ERROR_MESSAGE );
            }
        }
    }

    /**
     * Read and optionally display a file containing a stack of spectra.
     *
     * @param file containing serialized SpecList instance.
     * @param display whether to display the new spectra in a new plot.
     * @return the index of the plot created, -1 otherwise.
     */
    public int readStack( File file, boolean display )
    {
        return readStack(file, SpecList.FileFormat.STK, display);
    }
    
    /**
     * Read and optionally display a file containing a stack of spectra.
     *
     * @param file containing serialized SpecList instance.
     * @param fileFormat Format of input stack file
     * @param display whether to display the new spectra in a new plot.
     * @return the index of the plot created, -1 otherwise.
     */
    public int readStack( File file, SpecList.FileFormat fileFormat, boolean display )
    {
    	try {
            return readStack( new FileInputStream( file ), fileFormat, display, file.getPath() );
        }
        catch (Exception e) {
            logger.log( Level.SEVERE, e.getMessage(), e );
        }
        return -1;
    }

    /**
     * Read and optionally display an InputStream that contains a stack of
     * spectra.
     *
     * @param in stream with serialized SpecList instance.
     * @param display whether to display the new spectra in a new plot.
     * @return the index of the plot created, -1 otherwise.
     */
    public int readStack( InputStream in, boolean display )
    {
        return readStack(in, SpecList.FileFormat.STK, display, null);
    }
    
    /**
     * Read and optionally display an InputStream that contains a stack of
     * spectra.
     *
     * @param in stream with serialized SpecList instance.
     * @param fileFormat Format of input stack file
     * @param display whether to display the new spectra in a new plot.
     * @return the index of the plot created, -1 otherwise.
     */
    public int readStack( InputStream in, SpecList.FileFormat fileFormat, boolean display, String sourcePath )
    {
        int plotIndex = -1;
        
        if (fileFormat == null)
        	return plotIndex;
        
        SpecList globalSpecList = SpecList.getInstance();
        int nread = 0;
        
        switch (fileFormat) {
        	case STK:
                nread = globalSpecList.readStack( in );
        		break;
        	case FITS:
        		nread = globalSpecList.readStack(sourcePath, fileFormat, this);
        		break;
        }
        
        //  If requested honour the display option.
        if ( ( nread > 0 ) && display ) {
            int count = globalList.specCount();
            deSelectAllPlots();
            plotIndex = displayRange( count - nread, count - 1 );
        }
        
        return plotIndex;
    }

    /**
     * Initialise the stack file chooser to have the necessary filter.
     *
     * @param openDialog if true then the dialog is initialise for
     * reading in a stack (this adds a component for displaying any
     * spectra as well as opening).
     */
    protected void initStackChooser( boolean openDialog )
    {
        if ( stackChooser == null ) {
            stackChooser = new BasicFileChooser( false );
            stackChooser.setMultiSelectionEnabled( false );
            
            for (SpecList.FileFormat ff : SpecList.FileFormat.values()) {
            	BasicFileFilter stackFilter =
                    new BasicFileFilter( ff.getFileExtension(), ff.getDescription() );
                stackChooser.addChoosableFileFilter( stackFilter );
            }
            
            stackChooser.addChoosableFileFilter
                ( stackChooser.getAcceptAllFileFilter() );
        }
        if ( openDialog ) {
            if ( stackOpenAccessory == null ) {
                initStackOpenAccessory();
            }
            stackChooser.setAccessory( stackOpenAccessory );
        }
        else {
            stackChooser.setAccessory( null );
        }
    }

    /**
     * Enable the location chooser. An attempt to open the result as a
     * spectrum is made. This offers the ability to enter an arbitrary string
     * as a spectrum, such as a URL.
     */
    protected void showLocationChooser()
    {
        if ( locationChooser == null ) {
            locationChooser = new HistoryStringDialog( this, "URL/Location",
                                                       "Enter a location" );
        }
        String result = locationChooser.showDialog( locationChooser );
        if ( result != null ) {
            newFiles = new String[1];
            newFiles[0] = result;
            openUsertypeIndex = SpecDataFactory.GUESS;
            threadLoadChosenSpectra();
        }
    }

    /**
     * Enable the SSAP browser.
     */
    protected void showSSAPBrowser()
    {
        if ( ssapBrowser == null ) {
            try {
                ssapBrowser = new SSAQueryBrowser( new SSAServerList(), this );
                authenticator = ssapBrowser.getAuthenticator();
            }
            catch (SplatException e) {
                ErrorDialog.showError( this, e );
                return;
            }
        } else {
            if (authenticator == null )
                authenticator = ssapBrowser.getAuthenticator();
        }
        ssapBrowser.setVisible( true );
    }


    
    /**
     * Open and display all the spectra listed in the newFiles array. Uses a
     * thread to load the files so that we do not block the UI (although the
     * wait cursor is enabled so no interaction can be performed).
     */
    protected void threadLoadChosenSpectra()
    {
        SpectrumIO sio = SpectrumIO.getInstance();
        sio.load( this, newFiles, displayNewFiles, openUsertypeIndex );
    }

    /**
     * Load and optionally display a list of spectra with some pre-defined
     * properties that should be applied to the spectra immediately after
     * loading. Uses a thread to load the files so that we do not block the UI.
     *
     * @param props properties of the spectra to be loaded, including names.
     * @param display whether to also display the spectra.
     */
  
    public void threadLoadSpectra( SpectrumIO.Props[] props, boolean display )
    {
        if ( props.length == 0 ) return;
        SpectrumIO sio = SpectrumIO.getInstance();
        sio.load( this, display, props );
    }

    /**
     * Load and optionally display a list of spectra with some pre-defined
     * properties that should be applied to the spectra immediately after
     * loading. Uses a thread to load the files, but waits until all the
     * spectra have been loaded before returning. Returns the number of
     * spectra successfully loaded.
     *
     * @param props properties of the spectra to be loaded, including names.
     * @param display whether to also display the spectra.
     */
    public int blockedThreadLoadSpectra( SpectrumIO.Props[] props,
                                          boolean display )
    {
        if ( props.length == 0 ) return 0;
        SpectrumIO sio = SpectrumIO.getInstance();

        final Object lock = new Object();

        class Watcher implements SpectrumIO.Watch 
        {
            public int nseen = 0;

            public void loadSucceeded( SpectrumIO.Props props )
            {
                nseen++;
                synchronized( lock ) {
                    lock.notify();
                }
            }
            public void loadFailed( SpectrumIO.Props props,
                                    Throwable error )
            {
                nseen++;
                synchronized( lock ) {
                    lock.notify();
                }
            }

            public int getSeen()
            {
                return nseen;
            }
        };

        Watcher watcher = new Watcher();
        sio.setWatcher( watcher );
        sio.load( this, display, props );

        synchronized ( lock ) {
            while ( watcher.getSeen() < props.length ) {
                try {
                    lock.wait();
                }
                catch( InterruptedException i ) {
                    // Give up.
                    break;
                }
            }
        }
        return watcher.getSeen();
    }

    /**
     * Save a spectrum. Uses a thread to load the files so that we do not
     * block the UI (although the wait cursor is enabled so no interaction can
     * be performed).
     * @param globalIndex global list index of the spectrum to save.
     * @param target the file to write the spectrum into.
     */
    protected void threadSaveSpectrum( int globalIndex, String target )
    {
        SpectrumIO sio = SpectrumIO.getInstance();
        sio.save( this, globalIndex, target );
    }

    /**
     * Set the main cursor to indicate waiting for some action to
     * complete and lock the interface by trapping all mouse events.
     */
    public void setWaitCursor()
    {
        Cursor wait = Cursor.getPredefinedCursor( Cursor.WAIT_CURSOR );
        Component glassPane = getGlassPane();
        glassPane.setCursor( wait );
        glassPane.setVisible( true );
        glassPane.addMouseListener( new MouseAdapter() {} );
    }

    /**
     * Undo the action of the setWaitCursor method.
     */
    public void resetWaitCursor()
    {
        getGlassPane().setCursor( null );
        getGlassPane().setVisible( false );
    }

  
    /**
     * Add a new spectrum, with a possibly pre-defined type, to the
     * global list. This becomes the current spectrum. Any errors are reported
     * using an {@link ErrorDialog}.
     *
     *  @param name the name (i.e. file specification) of the spectrum
     *              to add.
     *  @param usertype index of the type of spectrum, 0 for default
     *                  based on file extension, otherwise this is an
     *                  index of the knownTypes array in
     *                  {@link SpecDataFactory}.
     *
     *  @return true if spectrum is added, false otherwise.
     */
    public boolean addSpectrum( String name, int usertype )
    {
        
        try {
            tryAddSpectrum( name, usertype );
            return true;
        }
        catch ( SplatException e ) {
            ErrorDialog.showError( this, e );
        }
        return false;
    }

    /**
     * Add a new spectrum, with a possibly pre-defined type, to the
     * global list. This becomes the current spectrum. If an error occurs a
     * {@link SplatException} is thrown.
     *
     *  @param name the name (i.e. file specification) of the spectrum
     *              to add.
     *  @param usertype index of the type of spectrum, 0 for default
     *                  based on file extension, otherwise this is an
     *                  index of the knownTypes array in
     *                  {@link SpecDataFactory}.
     */
    public void tryAddSpectrum( String name, int usertype )
        throws SplatException
    {
        
        if ( usertype == SpecDataFactory.SED ) {
            //  Could be a source of several spectra. Only XML serialisation
            //  understood by this route. FITS should be trapped below.
            SpecData spectra[] = specDataFactory.expandXMLSED( name );
            for ( int i = 0; i < spectra.length; i++ ) {
                addSpectrum( spectra[i] );
            }
        }
        else {           
               
            try {
                List<SpecData> spectra = specDataFactory.getAll( name, usertype );
                if (spectra != null) {
                	for (SpecData spectrum : spectra) {
                		addSpectrum( spectrum );
                	}
                }
            	//SpecData spectrum = specDataFactory.get( name, usertype );
                //addSpectrum( spectrum );
            }
            catch (SEDSplatException e) {
                if ( usertype == SpecDataFactory.FITS ) {
                    //  An SED detected behind the scenes (usually a FITS
                    //  tables with vector cells).
                    SpecData spectra[] =
                        specDataFactory.expandFITSSED( name, e.getRows() );
                    for ( int i = 0; i < spectra.length; i++ ) {
                        addSpectrum( spectra[i] );
                    }
                }
                else {
                    if (authenticator.getStatus() != null ) // in this case there as an error concerning authentication
                        throw new SplatException(authenticator.getStatus());
                    else 
                        throw e;
                }
            }//catch
        } // else 
    } // tryaddspectrum

    /**
     * Add a new spectrum, with a possibly pre-defined set of characteristics
     * as defined in a {@link SpectrumIO.Props} instance.  If successful this
     * becomes the current spectrum. If an error occurs a
     * {@link SplatException} is thrown.
     *
     *  @param props a container class for the spectrum properties, including
     *               the specification (i.e. file name etc.) of the spectrum
     * @throws IOException 
     * @throws TableFormatException 
     */
    public void tryAddSpectrum( SpectrumIO.Props props )
        throws SplatException, TableFormatException, IOException
    {
        if ( props.getType() == SpecDataFactory.SED ) {
            //  Could be a source of several spectra.
            SpecData spectra[] =
                specDataFactory.expandXMLSED( props.getSpectrum() );
            for ( int i = 0; i < spectra.length; i++ ) {
            	addSpectrum( spectra[i], props.getSourceType() );
                props.apply( spectra[i] );
            }
        }
        else {
              
            try {      
                String specstr = props.getSpectrum();
<<<<<<< HEAD
                //SpecData spectrum;
                List<SpecData> spectra;
                if ( specstr.contains("REQUEST=getData") && props.getGetDataFormat() != null ) {
                	spectra = specDataFactory.getAll( props.getSpectrum(), props.getGetDataFormat() );
                	//spectrum = specDataFactory.get( props.getSpectrum(), props.getGetDataFormat() );
                }
                else {
                	spectra = specDataFactory.getAll( props.getSpectrum(), props.getType() );
                	//spectrum = specDataFactory.get( props.getSpectrum(), props.getType() );
                }
                for (SpecData spectrum : spectra) {
                	addSpectrum( spectrum, props.getSourceType() );
                	props.apply( spectrum );
                }
=======
                SpecData spectrum;
                if ( specstr.contains("REQUEST=getData") && props.getGetDataFormat() != null )
                    spectrum = specDataFactory.get( props.getSpectrum(), props.getGetDataFormat() );
                // if the access_url is a datalink, then we have to get first the Datalink VOTable to get the real access_url of the spectrum.
                else { 
                    if (props.getType() == SpecDataFactory.DATALINK) {
                        DataLinkParams dlparams = new DataLinkParams(props.getSpectrum());
                        props.setSpectrum(dlparams.getQueryAccessURL(0)); // get the accessURL for the first service read, in case there are more services !?!?!?!?!?!?!?!?!?!?!?
                        if ( dlparams.getQueryContentType(0) == null || dlparams.getQueryContentType(0).isEmpty()) 
                            props.setType(SpecDataFactory.GUESS);
                        else 
                            props.setType(SpecDataFactory.mimeToSPLATType(dlparams.getQueryContentType(0)));
                    }
                    spectrum = specDataFactory.get( props.getSpectrum(), props.getType() );
                }
                addSpectrum( spectrum );
                props.apply( spectrum );
>>>>>>> 6df21e47
            }
           // catch (Exception e ) {
            catch (SEDSplatException se) {

                // Is the spectrum in a file or url?
                String specpath;
                if (se.getSpec() != null)
                    specpath=se.getSpec();
                else 
                    specpath=props.getSpectrum();

                //  Could be a FITS table with an SED representation.
                if ( props.getType() == SpecDataFactory.FITS || se.getType() == SpecDataFactory.FITS) {
                        SpecData spectra[] = specDataFactory.expandFITSSED( specpath, se.getRows() );
                        for ( int i = 0; i < spectra.length; i++ ) {
                            addSpectrum( spectra[i], props.getSourceType() );
                            props.apply( spectra[i] );
                        }
                    } 
             //   }
                if (authenticator.getStatus() != null ) // in this case there as an error concerning authentication
                    throw new SplatException(authenticator.getStatus());
                //        else 
                //                    throw new SplatException( se );

            }
            catch(SplatException sple) {
                if (sple.getMessage().contains("No TABLE element found")) 
                    return;
            }
        }
    }

    /**
     * Add a new spectrum to the global list. This becomes the current
     * spectrum.
     *
     *  @param name the name (i.e. file specification) of the spectrum
     *              to add.
     *
     *  @return true if spectrum is added, false otherwise.
     */
    public boolean addSpectrum( String name ) {
    	return addSpectrum(name, SourceType.UNDEFINED);
    }
    
    /**
     * Add a new spectrum to the global list. This becomes the current
     * spectrum.
     *
     *  @param name the name (i.e. file specification) of the spectrum
     *              to add.
     *  @param sourceType source type from which the spectra came from
     *
     *  @return true if spectrum is added, false otherwise.
     */
    public boolean addSpectrum( String name, SourceType sourceType )
    {
        
        try {
            SpecData spectrum = specDataFactory.get( name);
            addSpectrum( spectrum );
            return true;
        }
        catch ( SplatException e ) {
            JOptionPane.showMessageDialog( this,
                                           e.getMessage(),
                                           "Error opening spectrum",
                                           JOptionPane.ERROR_MESSAGE );
        }
        return false;
    }

    /**
     * Add a new SpecData object to the global list. This becomes the
     * current spectrum.
     *
     * @param spectrum the SpecData object.
     */
    public void addSpectrum( SpecData spectrum ) {
    	addSpectrum(spectrum, SourceType.UNDEFINED);
    }
    
    /**
     * Add a new SpecData object to the global list. This becomes the
     * current spectrum.
     *
     * @param spectrum the SpecData object.
     * @param sourceType source type from which the spectra came from
     */
    public void addSpectrum( SpecData spectrum, SourceType sourceType )
    {
        //  Get the current top of SpecList.
        SpecList list = SpecList.getInstance();
        int top = list.specCount();

        //  2D spectra may need reprocessing by collapsing or extracting
        //  many spectra. This is performed here. If any of ndAction, dispAxis
        //  or selectAxis are null then defaults will be used.
        SpecData[] moreSpectra = null;
        try {
            moreSpectra = specDataFactory.reprocessTo1D
                ( spectrum, ndAction, dispAxis, selectAxis,
                  purgeBadDataLimits );
        }
        catch (SplatException e) {
            JOptionPane.showMessageDialog
                ( this, e.getMessage(),
                  "Error converting 2D image into spectrum",
                  JOptionPane.ERROR_MESSAGE );

            //  Just use the vectorized form.
            moreSpectra = null;
        }
        if ( moreSpectra != null ) {
            //  Abandon the current spectrum and use these instead.
            colourAsLoaded=true;
            for ( int i = 0; i < moreSpectra.length; i++ ) {
                applyRenderingDefaults( moreSpectra[i] );
                globalList.add( moreSpectra[i], sourceType );
            }
        }
        else {
            applyRenderingDefaults( spectrum );
            globalList.add( spectrum, sourceType );
        }

        //  Latest list entries becomes selected.
        specList.setSelectionInterval( top, list.specCount() - 1 );
    }

    /**
     * Display all the spectra that are selected in the global list view.
     * Each spectrum is displayed in a new plot.
     */
    public void displaySelectedSpectra()
    {
        int[] indices = getSelectedSpectra();
        if ( indices != null ) {
            SpecData spec = null;
            PlotControlFrame plot = null;
            int offset = 50;
            Point lastLocation = new Point( offset, offset );
            for ( int i = 0; i < indices.length; i++ ) {
                spec = globalList.getSpectrum( indices[i] );
                plot = displaySpectrum( spec );
                if ( plot != null ) {
                    if ( i != 0 ) {
                        //  Displace Plot slightly so that windows do not
                        //  totally obscure each other, but keep some control.
                        lastLocation.translate( offset, offset );
                        plot.setLocation( lastLocation );
                    }
                    lastLocation = plot.getLocation();
                }
            }
        }
    }

    /**
     * Display all the currently selected spectra in the currently
     * selected plot, or create a new plot for them.
     *
     * @param fit whether to make all spectra fit the width and height
     *            of the plot
     * @return the index of the plot, if one is created, -1 otherwise.
     */
    public int multiDisplaySelectedSpectra( boolean fit )
    {
        int plotIndex = -1;

        boolean samePlotForSampSpectra = getPreference("SplatBrowser_plotsampspectratosamewindow", false);
        
        int[] specIndices = getSelectedSpectra();
        if ( specIndices == null ) {
            return plotIndex;
        }
        SplatException lastException = null;
        int failed = 0;
        final int[] plotIndices = getSelectedPlots();
        if ( plotIndices != null ) {
        	//  Add all spectra in a single list for efficiency.
            SpecData spectra[] = new SpecData[specIndices.length];
            for ( int i = 0; i < specIndices.length; i++ ) {
                spectra[i] = globalList.getSpectrum( specIndices[i] );
            }
            for ( int j = 0; j < plotIndices.length; j++ ) {
                try {
                    globalList.addSpectra( plotIndices[j], spectra );
                }
                catch (SplatException e) {
                    failed++;
                    lastException = e;
                    plotIndices[j] = -1;
                }
            }
            if ( fit ) {
                //  Do fit to width and height after realisation.
                Runnable later = new Runnable() {
                        public void run()
                        {
                            GlobalSpecPlotList globalList =
                                GlobalSpecPlotList.getInstance();
                            for ( int j = 0; j < plotIndices.length; j++ ) {
                                if ( plotIndices[j] != -1 ) {
                                    globalList.getPlot( plotIndices[j] )
                                        .fitToWidthAndHeight( false );
                                }
                            }
                        }
                    };
                SwingUtilities.invokeLater( later );
            }
        }
        else {
            List<SpecData> allSelectedSpectra = new ArrayList<SpecData>();
            List<SpecData> sampSpectra = new ArrayList<SpecData>();
            
            for ( int i = 0; i < specIndices.length; i++ ) {
            	SpecData spectrum = globalList.getSpectrum( specIndices[i] );
            	SourceType sourceType = globalList.getSourceType(spectrum);

            	switch(sourceType) {
            		case SAMP:
            			if (samePlotForSampSpectra)
            				sampSpectra.add(spectrum);
            			else
            				allSelectedSpectra.add(spectrum);
            			break;
            		default:
            			allSelectedSpectra.add(spectrum);
            	}
            	
            }
            //  Add all spectra in a single list for efficiency.
            /*SpecData spectra[] = new SpecData[specIndices.length - 1];
            for ( int i = 0; i < specIndices.length - 1; i++ ) {
                spectra[i] = globalList.getSpectrum( specIndices[i+1] );
            }*/
            
            if (allSelectedSpectra.size() > 0) {
	            SpecData spec = null;
	            //spec = globalList.getSpectrum( specIndices[0] );
	            spec = allSelectedSpectra.get(0);
	            final PlotControlFrame plot = displaySpectrum( spec );
	            plotIndex = globalList.getPlotIndex( plot.getPlot() );
	            
	            allSelectedSpectra.remove(0);
	            SpecData spectra[] = allSelectedSpectra.toArray(new SpecData[allSelectedSpectra.size()]);
	
	            try {
	                globalList.addSpectra( plot.getPlot(), spectra );
	            }
	            catch (SplatException e) {
	                failed++;
	                lastException = e;
	            }
	            if ( fit && failed < specIndices.length ) {
	                //  Do fit to width and height after realisation.
	                Runnable later = new Runnable() {
	                        public void run()
	                        {
	                            if ( plot != null ) {
	                                plot.getPlot().fitToWidthAndHeight( true );
	                            }
	                        }
	                    };
	                SwingUtilities.invokeLater( later );
	            }
            }
            
            // show spectra from SAMP to the same plot
            if (samePlotForSampSpectra && sampSpectra.size() > 0 && failed == 0) {
            	boolean firstSampSpectra = globalList.getLastPlotForSourceType(SourceType.SAMP) == null;
            	final PlotControl sampPlot = 
            			firstSampSpectra
            			? displaySpectrum( sampSpectra.get(0) ).getPlot()
            			: globalList.getLastPlotForSourceType(SourceType.SAMP);
            	
            	if (firstSampSpectra)
            		sampSpectra.remove(0);
            	try {
                    globalList.addSpectra( sampPlot, sampSpectra.toArray(new SpecData[sampSpectra.size()]) );
                }
                catch (SplatException e) {
                    failed++;
                    lastException = e;
                }
            	if ( fit && failed < sampSpectra.size() ) {
                    //  Do fit to width and height after realisation.
                    Runnable later = new Runnable() {
                            public void run()
                            {
                                if ( sampPlot != null ) {
                                	sampPlot.fitToWidthAndHeight( true );
                                }
                            }
                        };
                    SwingUtilities.invokeLater( later );
                }
            }
        }
        if ( lastException != null ) {
            reportOpenListFailed( failed, lastException );
        }
        return plotIndex;
    }

    /**
     * Display a list of spectra given by their file names. The file
     * names are assumed to be in a space separated list stored in a
     * single String.
     *
     * @param list the list of spectra file names (or disk
     *             specifications).
     * @return the identifier of the plot that the spectra are
     *         displayed in, -1 if it fails to display or open any spectra.
     */
    public int displaySpectra( String list )
    {
        // Find out how many spectral names we have.
        StringTokenizer st = new StringTokenizer( list );
        int count = st.countTokens();
        if ( count == 0 ) return -1;

        //  Attempt to open each one and keep a list of their
        //  indices.
        int[] indices = new int[count];
        int openedCount = 0;
        SpecList specList = SpecList.getInstance();
        SpectrumIO.Props props[] = new SpectrumIO.Props[1];

        for ( int i = 0; i < count; i++ ) {
            props[0] = new SpectrumIO.Props( st.nextToken() );
            if ( blockedThreadLoadSpectra( props, false ) == 1 ) {
                indices[openedCount++] = specList.specCount() - 1;
            }
        }
        if ( openedCount == 0 ) return -1;

        //  Create a plot for our spectra and display them all.
        SpecData spec = globalList.getSpectrum( indices[0] );
        PlotControl plot = displaySpectrum( spec ).getPlot();

        if ( openedCount > 1 ) {
            SpecData[] spectra = new SpecData[openedCount-1];
            for ( int i = 0; i < openedCount - 1; i++ ) {
                spectra[i] = globalList.getSpectrum( indices[i+1] );
            }
            try {
                globalList.addSpectra( plot, spectra );
            }
            catch (SplatException e) {
                ErrorDialog.showError( this, "Failed to display spectra", e );
                return -1;
            }
        }
        return plot.getIdentifier();
    }

    /**
     * Display a list of spectra given by their file names, in a plot
     * specified by its identifier. The file names are assumed to be in a
     * space separated list stored in a single String. If the plot doesn't
     * exist then it is created and the identifier of that plot is returned
     * (which will be different from the one requested).
     *
     * @param id the plot identifier number.
     * @param list the list of spectra file names (or disk specifications).
     * @param clear if true then an existing plot will have any displayed
     *              spectra removed.
     * @return the id of the plot that the spectra are displayed
     *         in, -1 if it fails to display.
     */
    public int displaySpectra( int id, String list, boolean clear )
    {
        // Find out how many spectral names we have.
        StringTokenizer st = new StringTokenizer( list );
        int count = st.countTokens();
        if ( count == 0 ) return -1;

        //  Attempt to open each one and keep a list of their
        //  indices.
        int[] indices = new int[count];
        int openedCount = 0;
        SpecList specList = SpecList.getInstance();
        SpectrumIO.Props props[] = new SpectrumIO.Props[1];

        for ( int i = 0; i < count; i++ ) {
            props[0] = new SpectrumIO.Props( st.nextToken() );
            if ( blockedThreadLoadSpectra( props, false ) == 1 ) {
                indices[openedCount++] = specList.specCount() - 1;
            }
        }
        if ( openedCount == 0 ) return -1;

        //  Attempt to access an existing plot with this index.
        int plotIndex = globalList.getPlotIndex( id );
        PlotControl plot = null;

        //  If no current PlotControl instance with this identifier then
        //  create a new one, using the first spectrum to initialise it
        //  (obviously clear has no effect).
        int start = 0;
        if ( plotIndex == -1 ) {
            SpecData spectrum = globalList.getSpectrum( indices[0] );
            start = 1;
            PlotControlFrame plotControlFrame = displaySpectrum(id, spectrum);
            plot = plotControlFrame.getPlot();
        }
        else {
            //  Use existing plot.
            plot = globalList.getPlot( plotIndex );

            //  Remove all existing spectra, if clear is true. Do this before
            //  adding so that there are no problems with matching the
            //  coordinate systems.
            if ( clear ) {
                SpecData[] dispSpec = plot.getPlot().getSpecDataComp().get();
                plot.getPlot().getSpecDataComp().remove( dispSpec );
            }
        }

        //  Display remaining spectra in the plot.
        SpecData spectra[] = new SpecData[openedCount-start];
        for ( int i = start; i < openedCount; i++ ) {
            spectra[i] = globalList.getSpectrum( indices[i] );
        }

        try {
            globalList.addSpectra( plot, spectra );
        }
        catch (SplatException e) {
            ErrorDialog.showError( this, "Failed to display spectra", e );
            return -1;
        }
        return id;
    }

    /**
     * Sets the current spectrum in global spectra list
     * (if just one spectrum is selected) and fires 
     * 'current spectrum changed' event
     */
    protected void fireCurrentSpectrumChanged() {
    	int[] indexes = getSelectedSpectra();
    	if (indexes != null) {
	    	if (indexes.length == 1) {
	    		globalList.setCurrentSpectrum(indexes[0]);
	    	}
    	}
    }
    
    /**
     * Make a report using an ErrorDialog for when loading a list
     * of spectra has failed for some reason.
     */
    private void reportOpenListFailed( int failed,
                                       SplatException lastException )
    {
        String message = null;
        if ( failed == 1 ) {
            message = "Failed to display a spectrum";
        }
        else {
            message = "Failed to display " + failed + " spectra ";
        }
        ErrorDialog.showError( this, message, lastException );
    }

    /**
     * Display a tool for selecting from the global list of spectra
     * and then repeatable displaying the selected sequence. This is
     * meant to allow the browsing of a series of spectra, or simulate
     * blink comparison sequence.
     */
    public void animateSelectedSpectra()
    {
        if ( animatorFrame == null ) {
            animatorFrame = new SpecAnimatorFrame( this );

            //  We'd like to know if the window is closed.
            animatorFrame.addWindowListener( new WindowAdapter() {
                    public void windowClosed( WindowEvent evt ) {
                        animatorClosed();
                    }
                });
        }
        else {
            Utilities.raiseFrame( animatorFrame );
        }
    }

    /**
     * Animator window is closed.
     */
    protected void animatorClosed()
    {
        // Nullify if method for closing switches to dispose.
        // animatorFrame = null;
    }

    /**
     * Display windows for viewing and possibly modifying the values
     * of the currently selected spectra as formatted numbers (uses a
     * JTable).
     */
    public void viewSelectedSpectra()
    {
        if ( specViewerFrames == null ) {
            specViewerFrames = new ArrayList();
        }

        // Get the selected spectra.
        int[] indices = getSelectedSpectra();
        if ( indices != null ) {

            //  And create view of each one.
            SpecData spec = null;
            for ( int i = 0; i < indices.length; i++ ) {
                spec = globalList.getSpectrum( indices[i] );
                specViewerFrames.add( new SpecViewerFrame( spec ) );
            }
        }
    }

    /**
     * Display a window for viewing and possibly modifying the spectral
     * coordinates.
     */
    public void viewSpecCoordinates()
    {
        if ( coordinatesFrame == null ) {
            coordinatesFrame = new SpecCoordinatesFrame( specList );

            //  We'd like to know if the window is closed.
            coordinatesFrame.addWindowListener( new WindowAdapter()
            {
                public void windowClosed( WindowEvent evt )
                {
                    specCoordinatesClosed();
                }
            });
        }
        else {
            Utilities.raiseFrame( coordinatesFrame );
            coordinatesFrame.setSelectionFrom( specList );
        }
    }

    /**
     * Window for viewing and modifying the spectral coordinates is closed.
     */
    protected void specCoordinatesClosed()
    {
        // Nullify if method for closing switches to dispose.
        // coordinatesFrame = null;
    }

    /**
     * Display a window for viewing and possibly modifying the data units.
     */
    public void viewDataUnits()
    {
        if ( dataUnitsFrame == null ) {
            dataUnitsFrame = new SpecDataUnitsFrame( specList );

            //  We'd like to know if the window is closed.
            dataUnitsFrame.addWindowListener( new WindowAdapter()
            {
                public void windowClosed( WindowEvent evt )
                {
                    dataUnitsClosed();
                }
            });
        }
        else {
            Utilities.raiseFrame( dataUnitsFrame );
            dataUnitsFrame.setSelectionFrom( specList );
        }
    }

    /**
     * Window for viewing and modifying the data units is closed.
     */
    protected void dataUnitsClosed()
    {
        // Nullify if method for closing switches to dispose.
        // dataUnitsFrame = null;
    }

    /**
     * Display windows for viewing the FITS headers, if any, of the currently
     * selected spectra.
     */
    public void fitsSelectedSpectra()
    {
        if ( fitsViewerFrames == null ) {
            fitsViewerFrames = new ArrayList();
        }

        // Get the selected spectra.
        int[] indices = getSelectedSpectra();
        if ( indices != null ) {

            //  And create view of each one.
            SpecData spec = null;
            for ( int i = 0; i < indices.length; i++ ) {
                spec = globalList.getSpectrum( indices[i] );
                fitsViewerFrames.add( new FITSHeaderFrame( spec ) );
            }
        }
    }

    /**
     * Remove the currently selected spectra from the global list and
     * this interface.
     */
    public void removeSelectedSpectra()
    {
        int[] indices = getSelectedSpectra();
        if ( indices != null ) {

            //  Do in reverse to avoid changes of index.
            for ( int i = indices.length - 1; i >= 0; i-- ) {
                globalList.removeSpectrum( indices[i] );
            }

            //  Try to keep the selection next to the "current" position.
            //  Make this the index nearest to the one at the bottom of the
            //  selection.
            int selbot = indices[0];
            int nspec = specList.getModel().getSize() - 1;
            int selection = Math.min( nspec, selbot );
            globalList.setCurrentSpectrum( selection );
        }
    }

    /**
     * Add and display a new spectrum in a new plot.
     *
     * @param spectrum the name (i.e. file specification) of the spectrum
     *                 to add and display.
     *
     * @return the plot that the spectrum is displayed in.
     */
    public PlotControlFrame displaySpectrum( String spectrum )
    {
        if ( addSpectrum( spectrum ) ) {
            SpecData specData =
                globalList.getSpectrum( globalList.specCount() - 1 );
            return displaySpectrum( specData );
        }
        return null;
    }

    /**
     * Display a spectrum in a new plot.
     *
     * @param spectrum The spectrum to display.
     * @return the plot that the spectrum is displayed in.
     */
    public PlotControlFrame displaySpectrum( SpecData spectrum )
    {
        return displaySpectrum( -1, spectrum );
    }

    /**
     * Display a spectrum in a new plot.
     *
     * @param id plot identifier, -1 for automatic value.
     * @param spectrum The spectrum to display.
     * @return the plot that the spectrum is displayed in.
     */
    public PlotControlFrame displaySpectrum( int id, SpecData spectrum )
    {
        // Set the cursor to wait while the plot is created.
        setWaitCursor();

        SpecDataComp comp = new SpecDataComp( spectrum );
        PlotControlFrame plot = null;
        try {
            plot = new PlotControlFrame( comp, id );
            int index = globalList.add( plot.getPlot() );
            plot.setTitle( Utilities.getReleaseName() + ": " +
                           globalList.getPlotName( index ) );

            //  We'd like to know if the plot window is closed.
            plot.addWindowListener( new WindowAdapter() {
                    public void windowClosed( WindowEvent evt ) {
                        removePlot( (PlotControlFrame) evt.getWindow() );
                    }
                });

            //  Reposition the synopsis, after everything has settled.
            final PlotControl plotControl = plot.getPlot();
            SwingUtilities.invokeLater( new Runnable() {
                    public void run()
                    {
                        plotControl.positionSynopsisAnchor();
                        plotControl.updateSynopsis();
                    }
                });
        }
        catch ( SplatException e ) {
            JOptionPane.showMessageDialog( this, e.getMessage(),
                                           "Error creating plot",
                                           JOptionPane.ERROR_MESSAGE );
        }
        catch ( OutOfMemoryError memErr ) {
            //  If we run out of memory during the Plot create, try to make
            //  sure the plot isn't shown.
            JOptionPane.showMessageDialog( this, memErr.getMessage(),
                                           "Error creating plot",
                                           JOptionPane.ERROR_MESSAGE );
            if ( plot != null ) {
                plot.setVisible( false );
            }
            plot = null;
        }
        finally {
            //  Always make sure we reset the cursor.
            resetWaitCursor();
        }
        return plot;
    }

    /**
     * Display a range of spectra, currently shown in the global list, in the
     * selected plot, or a new one if none are selected.
     *
     * @param lower the index of the first spectrum to display.
     * @param upper the index of the last spectrum to display.
     *
     * @return index of the plot if one is created, otherwise -1.
     */
    public int displayRange( int lower, int upper )
    {
        int index = -1;
        if ( lower <= upper ) {
            //  Get the current selection, this is restored later.
            int[] currentSelection = getSelectedSpectra();

            specList.setSelectionInterval( lower, upper );
            index = multiDisplaySelectedSpectra( true );
            if ( currentSelection != null ) {
                specList.setSelectedIndices( currentSelection );
            }
        }
        return index;
    }

    /**
     * Make copies of all the selected spectra. These are memory copies. If
     * sort is true then the coordinates are sorted into increasing order and
     * any duplicates are removed.
     */
    public void copySelectedSpectra( boolean sort )
    {
        int[] indices = getSelectedSpectra();
        if ( indices != null ) {
            SpecData spec = null;
            EditableSpecData newSpec = null;
            String name = null;
            for ( int i = 0; i < indices.length; i++ ) {
                spec = globalList.getSpectrum( indices[i] );
                name = "Copy of: " + spec.getShortName();
                try {
                    newSpec = specDataFactory.createEditable(name, spec, sort);
                    globalList.add( newSpec );
                }
                catch (Exception e) {
                    logger.log( Level.INFO, e.getMessage(), e );
                }
            }
        }
    }

    /**
     * Re-open the selected spectra. This should cause any changed contents to
     * be propagated into any plots etc. This may not be possible if any of
     * the spectra are not backed by a local disk file.
     */
    public void reOpenSelectedSpectra()
    {
        int[] indices = getSelectedSpectra();
        if ( indices != null ) {
            SpecData spec = null;
            for ( int i = 0; i < indices.length; i++ ) {
                spec = globalList.getSpectrum( indices[i] );
                try {
                    specDataFactory.reOpen( spec );
                    globalList.notifySpecListenersModified( spec );
                }
                catch (SplatException e) {
                    ErrorDialog.showError( this, e );
                }
            }
        }
    }

    /**
     * Remove a plot from the global list.
     *
     * @param plot reference to the frame (i.e. window) containing the
     *             plot (these have a one to one relationship).
     */
    public void removePlot( PlotControlFrame plot )
    {
        globalList.remove( plot.getPlot() );
    }

    /**
     * Remove the currently selected plots from the global list and
     * this interface.
     */
    public void removeSelectedPlots()
    {
        int[] indices = getSelectedPlots();
        if ( indices != null ) {

            //  Do in reverse to avoid changes of index.
            PlotControlFrame frame = null;
            PlotControl control = null;
            for ( int i = indices.length - 1; i >= 0; i-- ) {
                control = globalList.getPlot( indices[i] );
                frame = (PlotControlFrame)
                    SwingUtilities.getWindowAncestor( control );
                frame.closeWindow();
            }
        }
    }

    /**
     * Select all the plots.
     */
    public void selectAllPlots()
    {
        int nplots = globalList.plotCount();
        if ( nplots > 0 ) {
            deSelectAllPlots();
            plotTable.addSelectionInterval( 0, nplots  - 1 );
        }
    }

    /**
     * Deselect all the plots.
     */
    public void deSelectAllPlots()
    {
        plotTable.clearSelection();
    }

    /**
     * Get a list of all plots current selected in the plot table.
     *
     * @return list of indices of selected plot, otherwise null.
     */
    public int[] getSelectedPlots()
    {
        return plotTable.getSelectedIndices();
    }

    /**
     * Select all the spectra.
     */
    public void selectAllSpectra()
    {
        deSelectAllSpectra();
        specList.addSelectionInterval
            ( 0, specList.getModel().getSize() - 1 );
    }

    /**
     * Deselect all the spectra.
     */
    public void deSelectAllSpectra()
    {
        specList.clearSelection();
    }

    /**
     * Get a list of all spectra current selected in the global list.
     *
     * @return list of indices of selected spectra, otherwise null.
     */
    public int[] getSelectedSpectra()
    {
        if ( specList.getModel().getSize() > 0 ) {
            int[] indices = specList.getSelectedIndices();
            if ( indices.length == 0 ) {
                return null;
            }
            return indices;
        }
        return null;
    }

    /**
     * Save a spectrum to disk file.
     *
     * @param globalIndex the index on the global list of the spectrum
     *                    to save.
     * @param spectrum the file to write the spectrum into.
     */
    public void saveSpectrum( int globalIndex, String spectrum )
    {
        SpecData source = globalList.getSpectrum( globalIndex );
        try {
            SpecData target =
                specDataFactory.getClone( source, spectrum, saveUsertypeIndex,
                   (String) saveTabletypeBox.getItemAt( saveTabletypeIndex ) );
            target.save();
            globalList.add( target );
        }
        catch ( SplatException e ) {
            logger.log( Level.INFO, e.getMessage(), e );
            ErrorDialog.showError( this, e.getMessage(), e );
        }
    }

    /**
     * Show window for performing simple binary mathematical
     * operations between spectra.
     */
    public void showBinaryMathsWindow()
    {
        if ( binaryMathsFrame == null ) {
            binaryMathsFrame = new SimpleBinaryMaths();

            //  We'd like to know if the window is closed.
            binaryMathsFrame.addWindowListener( new WindowAdapter() {
                    public void windowClosed( WindowEvent evt ) {
                        binaryMathsWindowClosed();
                    }
                });
        }
        else {
            Utilities.raiseFrame( binaryMathsFrame );
        }
    }

    /**
     * Binary maths window is closed.
     */
    protected void binaryMathsWindowClosed()
    {
        // Nullify if method for closing switches to dispose.
        // binaryMathsFrame = null;
    }

    /**
     * Show window for performing simple unary mathematical
     * operations on a spectrum.
     */
    public void showUnaryMathsWindow()
    {
        if ( unaryMathsFrame == null ) {
            unaryMathsFrame = new SimpleUnaryMaths();

            //  We'd like to know if the window is closed.
            unaryMathsFrame.addWindowListener( new WindowAdapter() {
                    public void windowClosed( WindowEvent evt ) {
                        unaryMathsWindowClosed();
                    }
                });
        }
        else {
            Utilities.raiseFrame( unaryMathsFrame );
        }
    }

    /**
     * Unary maths window is closed.
     */
    protected void unaryMathsWindowClosed()
    {
        // Nullify if method for closing switches to dispose.
        // unaryMathsFrame = null;
    }

    /**
     * Create a new spectrum with a number of elements (greater than 2)
     * obtained interactively.
     */
    public void createSpectrum()
    {
        Number number =
            DecimalDialog.showDialog( this, "Create new spectrum",
                                      "Number of rows in spectrum",
                                      new ScientificFormat(),
                                      new Integer( 100 ) );
        if ( number != null ) {
            int nrows = number.intValue();
            if ( nrows > 0 ) {
                if ( nrows < 2 ) nrows = 2;
                EditableSpecData newSpec = null;
                String name = "Blank spectrum";
                try {
                    newSpec = specDataFactory.createEditable( name );

                    //  Add the coords and data.
                    double[] coords = new double[nrows];
                    double[] data = new double[nrows];
                    Arrays.fill( data, SpecData.BAD );
                    for ( int i = 0; i < nrows; i++ ) {
                        coords[i] = (double) i + 1;
                    }
                    newSpec.setSimpleDataQuick( coords, null, data );
                    globalList.add( newSpec );
               }
                catch (Exception e) {
                    ErrorDialog.showError( this, e );
                    return;
                }
            }
        }
    }

    /**
     * Set whether the application should behave as embedded.
     */
    public void setEmbedded( boolean embedded )
    {
        this.embedded = embedded;
    }


    /**
     * Remove all spectra that cannot be autoranged from the global
     * list. These are usually extracted spectra that have invalid
     * coordinates.
     */
    protected void purgeSpectra()
    {
        double[] range = null;
        int size = globalList.specCount();

        //  Tranverse in reverse.
        for ( int i = size - 1; i >= 0; i-- ) {
            range = globalList.getSpectrum( i ).getRange();
            if ( range[0] == SpecData.BAD || range[1] == SpecData.BAD ||
                 range[2] == SpecData.BAD || range[3] == SpecData.BAD ) {
                globalList.removeSpectrum( i );
            }
        }
    }

    /**
     * Apply the defaults for rendering spectra, also set the colour if
     * colourising automatically.
     */
    protected void applyRenderingDefaults( SpecData spectrum )
    {
        selectedProperties.applyRenderingProps( spectrum );
        if ( colourAsLoaded ) {
            spectrum.setLineColour( MathUtils.getRandomRGB());
        }
    }

    /**
     * A request to exit the application has been received. Only do
     * this if we're not embedded. In that case just make the window
     * iconized.
     */
    protected void exitApplicationEvent()
    {
        if ( embedded ) {
            setExtendedState( JFrame.ICONIFIED );
        }
        else {
            Utilities.saveFrameLocation( this, prefs, "SplatBrowser" );
            System.exit( 0 );
        }
    }

    /**
     * Exit application when window is closed.
     *
     * @param e WindowEvent
     */
    protected void processWindowEvent( WindowEvent e )
    {
        super.processWindowEvent( e );
        if ( e.getID() == WindowEvent.WINDOW_CLOSING ) {
            exitApplicationEvent();
        }
    }

    /**
     * Class for defining all local Actions. There are a lot of these
     * so use a wrapper to keep code size down and limit number of
     * actual classes.
     */
    protected class LocalAction extends AbstractAction
    {
        public static final int SAVE = 0;
        public static final int OPEN = 1;
        public static final int LOCATION = 2;
        public static final int SSAP = 3;
        public static final int BROWSE = 4;
        public static final int REOPEN = 5;
        public static final int SINGLE_DISPLAY = 6;
        public static final int MULTI_DISPLAY = 7;
        public static final int ANIMATE_DISPLAY = 8;
        public static final int SPEC_VIEWER = 9;
        public static final int SPECCOORDS_VIEWER = 10;
        public static final int DATAUNITS_VIEWER = 11;
        public static final int SAVE_STACK = 12;
        public static final int READ_STACK = 13;
        public static final int REMOVE_SPECTRA = 14;
        public static final int SELECT_SPECTRA = 15;
        public static final int DESELECT_SPECTRA = 16;
        public static final int COLOURIZE = 17;
        public static final int REMOVE_PLOTS = 18;
        public static final int SELECT_PLOTS = 19;
        public static final int DESELECT_PLOTS = 20;
        public static final int BINARY_MATHS = 21;
        public static final int UNARY_MATHS = 22;
        public static final int COPY_SPECTRA = 23;
        public static final int COPYSORT_SPECTRA = 24;
        public static final int CREATE_SPECTRUM = 25;
        public static final int PURGE_SPECTRA = 26;
        public static final int FITS_VIEWER = 27;
        public static final int EXIT = 28;
  

        private int type = 0;

        /**
         * Create a Action.
         *
         * @param type the type of local action (see above).
         * @param name simple name for the action (appears in labels).
         * @param icon an icon for for the action (can be null,
         *             appears in all labels).
         * @param help the tooltip help for any labels (can be null).
         */
        public LocalAction( int type, String name, Icon icon, String help )
        {
            super( name, icon );
            this.type = type;
            putValue( SHORT_DESCRIPTION, help );
        }

        /**
         * Create a Action.
         *
         * @param type the type of local action (see above).
         * @param name simple name for the action (appears in labels).
         * @param icon an icon for for the action (can be null,
         *             appears in all labels).
         * @param help the tooltip help for any labels (can be null).
         * @param accel accelerator key description (string for
         *              {@link KeyStroke.getKeyStroke(String)} call).
         *              Accelerator invokes Action immediately.
         */
        public LocalAction( int type, String name, Icon icon, String help,
                            String accel )
        {
            super( name, icon );
            this.type = type;
            putValue( SHORT_DESCRIPTION, help );
            KeyStroke k = KeyStroke.getKeyStroke( accel );
            if ( k != null ) {
                putValue( ACCELERATOR_KEY, k );
            }
        }

        public void actionPerformed( ActionEvent ae )
        {
            switch ( type ) {
               case SAVE: {
                   showSaveFileChooser();
               }
               break;

               case OPEN: {
                   showOpenFileChooser();
               }
               break;

               case LOCATION: {
                   showLocationChooser();
               }
               break;

               case SSAP: {
                   showSSAPBrowser();
               }
               break;

               case BROWSE: {
                   showSplatNodeChooser();
               }
               break;

               case REOPEN: {
                   reOpenSelectedSpectra();
               }
               break;

               case SINGLE_DISPLAY: {
                   displaySelectedSpectra();
               }
               break;

               case MULTI_DISPLAY: {
                   multiDisplaySelectedSpectra( true );
               }
               break;

               case ANIMATE_DISPLAY: {
                   animateSelectedSpectra();
               }
               break;

               case SPEC_VIEWER: {
                   viewSelectedSpectra();
               }
               break;

               case SPECCOORDS_VIEWER: {
                   viewSpecCoordinates();
               }
               break;

               case DATAUNITS_VIEWER: {
                   viewDataUnits();
               }
               break;

               case SAVE_STACK: {
                   saveStackEvent();
               }
               break;

               case READ_STACK: {
                   readStackEvent();
               }
               break;

               case REMOVE_SPECTRA: {
                   removeSelectedSpectra();
               }
               break;

               case SELECT_SPECTRA: {
                   selectAllSpectra();
               }
               break;

               case DESELECT_SPECTRA: {
                   deSelectAllSpectra();
               }
               break;

               case COLOURIZE: {
                   colourizeSpectra();
               }
               break;

               case REMOVE_PLOTS: {
                   removeSelectedPlots();
               }
               break;

               case SELECT_PLOTS: {
                   selectAllPlots();
               }
               break;

               case DESELECT_PLOTS: {
                   deSelectAllPlots();
               }
               break;

               case BINARY_MATHS: {
                   showBinaryMathsWindow();
               }
               break;

               case UNARY_MATHS: {
                   showUnaryMathsWindow();
               }
               break;

               case COPY_SPECTRA: {
                   copySelectedSpectra( false );
               }
               break;

               case COPYSORT_SPECTRA: {
                   copySelectedSpectra( true );
               }
               break;

               case CREATE_SPECTRUM: {
                   createSpectrum();
               }
               break;

               case PURGE_SPECTRA: {
                   purgeSpectra();
               }
               break;

               case FITS_VIEWER: {
                   fitsSelectedSpectra();
               }
               break;
               
               case EXIT: {
                   exitApplicationEvent();
               }
               break;
            }
        }
    }

    //
    // Implement ItemListener interface. This is used for menus items
    // that do not require the full capabilities of an Action.
    //
    public void itemStateChanged( ItemEvent e )
    {
        Object source = e.getSource();
        if ( source.equals( splitOrientation ) ) {
            setSplitOrientation( false );
        }
        else if ( source.equals( colourAsLoadedItem ) ) {
            setColourAsLoaded( false );
        }
        else if ( source.equals( showShortNamesItem ) ) {
            setShowShortNames( false );
        }
        else if ( source.equals( showSimpleShortNamesItem ) ) {
            setShowSimpleShortNames( false );
        }
        else if ( source.equals( purgeBadDataLimitsItem ) ) {
            setPurgeBadDataLimits( false );
        }
        else if ( source.equals( searchCoordsItem ) ) {
            setSearchCoords( false );
        }
        else if ( source.equals( plotSampSpectraToSameWindowItem ) ) {
        	setPlotSampSpectraToSameWindow( false );
        }
    }

    //
    // Implement ActionListener interface. This is used for menus items
    // that do not require the full capabilities of an Action.
    //
    public void actionPerformed( ActionEvent e )
    {
        // The cascade request.
        PlotWindowOrganizer organizer = new PlotWindowOrganizer();
        organizer.cascade();
    }


    //  Simple class to contain an object, but return a different value when
    //  queried using toString. Use use when you want to put values into a
    //  JComboBox, but have another representation shown.
    private class KeyValue
    {
        public KeyValue( String key, Object value )
        {
            this.key = key;
            this.value = value;
        }
        private String key = null;
        private Object value = null;

        public String getKey()
        {
            return key;
        }
        public Object getValue()
        {
            return value;
        }
        public String toString()
        {
            return key;
        }
    }
    
    /**
     * Determines the selected FileFormat from FileChooser
     * @param fileChooser BasicFileChooser containing the FileFilter
     * @param defaultFileFormat FileFormat that will returned if the selected one cannot be determined
     * @return Selected FileFormat
     */
    private SpecList.FileFormat getFileFormat(BasicFileChooser fileChooser, SpecList.FileFormat defaultFileFormat) {
    	SpecList.FileFormat fileFormat = defaultFileFormat;
        for (SpecList.FileFormat ff : SpecList.FileFormat.values()) {
        	if (fileChooser.getFileFilter().getDescription().startsWith(ff.getDescription())) {
        		fileFormat = ff;
        		break;
        	}
        }
        
        return fileFormat;
    }
    
    /**
     * Determines the selected FileFormat from FileChooser
     * @param fileChooser BasicFileChooser containing the FileFilter
     * @param defaultFileFormat FileFormat that will returned if the selected one cannot be determined
     * @param useExtensionGuessing If FileFormat cannot be determined directly, try to determine it 
     * 		by guessing it based on selected File's extension
     * @return Selected FileFormat
     */
    private SpecList.FileFormat getFileFormat(
    		BasicFileChooser fileChooser, 
    		SpecList.FileFormat defaultFileFormat, 
    		boolean useExtensionGuessing) {
    	
    	SpecList.FileFormat fileFormat = defaultFileFormat;
    	
    	SpecList.FileFormat detectedFileFormat = getFileFormat(fileChooser, null);
    	
    	if (detectedFileFormat == null && useExtensionGuessing) {
    		String fileName = fileChooser.getSelectedFile().getName();
    		String selectedFileExtension = "";
    		if (fileName != null) {
    			selectedFileExtension = fileName.substring(fileName.lastIndexOf(".") + 1);
    			if (selectedFileExtension != null) {
    				selectedFileExtension = selectedFileExtension.trim().toLowerCase();
    			}
    		}
    		
    		for (SpecList.FileFormat ff : SpecList.FileFormat.values()) {
            	if (selectedFileExtension.equals(ff.getFileExtension().trim().toLowerCase())) {
            		detectedFileFormat = ff;
            		break;
            	}
            }
    	}
    	
    	if (detectedFileFormat != null)
    		fileFormat = detectedFileFormat;
        
    	for (SpecList.FileFormat ff : SpecList.FileFormat.values()) {
        	if (fileChooser.getFileFilter().getDescription().startsWith(ff.getDescription())) {
        		fileFormat = ff;
        		break;
        	}
        }
        
        return fileFormat;
    }
}<|MERGE_RESOLUTION|>--- conflicted
+++ resolved
@@ -2108,27 +2108,14 @@
               
             try {      
                 String specstr = props.getSpectrum();
-<<<<<<< HEAD
                 //SpecData spectrum;
                 List<SpecData> spectra;
                 if ( specstr.contains("REQUEST=getData") && props.getGetDataFormat() != null ) {
                 	spectra = specDataFactory.getAll( props.getSpectrum(), props.getGetDataFormat() );
                 	//spectrum = specDataFactory.get( props.getSpectrum(), props.getGetDataFormat() );
                 }
+                // if the access_url is a datalink, then we have to get first the Datalink VOTable to get the real access_url of the spectrum.
                 else {
-                	spectra = specDataFactory.getAll( props.getSpectrum(), props.getType() );
-                	//spectrum = specDataFactory.get( props.getSpectrum(), props.getType() );
-                }
-                for (SpecData spectrum : spectra) {
-                	addSpectrum( spectrum, props.getSourceType() );
-                	props.apply( spectrum );
-                }
-=======
-                SpecData spectrum;
-                if ( specstr.contains("REQUEST=getData") && props.getGetDataFormat() != null )
-                    spectrum = specDataFactory.get( props.getSpectrum(), props.getGetDataFormat() );
-                // if the access_url is a datalink, then we have to get first the Datalink VOTable to get the real access_url of the spectrum.
-                else { 
                     if (props.getType() == SpecDataFactory.DATALINK) {
                         DataLinkParams dlparams = new DataLinkParams(props.getSpectrum());
                         props.setSpectrum(dlparams.getQueryAccessURL(0)); // get the accessURL for the first service read, in case there are more services !?!?!?!?!?!?!?!?!?!?!?
@@ -2137,11 +2124,13 @@
                         else 
                             props.setType(SpecDataFactory.mimeToSPLATType(dlparams.getQueryContentType(0)));
                     }
-                    spectrum = specDataFactory.get( props.getSpectrum(), props.getType() );
+                	spectra = specDataFactory.getAll( props.getSpectrum(), props.getType() );
+                	//spectrum = specDataFactory.get( props.getSpectrum(), props.getType() );
                 }
-                addSpectrum( spectrum );
-                props.apply( spectrum );
->>>>>>> 6df21e47
+                for (SpecData spectrum : spectra) {
+                	addSpectrum( spectrum, props.getSourceType() );
+                	props.apply( spectrum );
+                }
             }
            // catch (Exception e ) {
             catch (SEDSplatException se) {
