package uk.ac.starlink.ttools.plot;

import java.awt.Color;
import java.awt.Component;
import java.awt.Graphics;
import java.awt.Graphics2D;
import java.awt.geom.AffineTransform;
import java.io.BufferedInputStream;
import java.io.BufferedReader;
import java.io.DataInputStream;
import java.io.EOFException;
import java.io.File;
import java.io.FileNotFoundException;
import java.io.FileReader;
import java.io.IOException;
import java.io.InputStream;
import java.net.URL;
import java.util.ArrayList;
import java.util.List;
import java.util.logging.Logger;
import java.util.regex.Matcher;
import java.util.regex.Pattern;
import javax.swing.Icon;
import uk.ac.starlink.util.FloatList;

/**
 * Provides some implementations of the {@link Shader} interface.
 *
 * @author   Mark Taylor
 * @since    5 Jun 2007
 */
public class Shaders {

    private static final Color DARK_GREEN = new Color( 0, 160, 0 );

    /**
     * Property containing a File.pathSeparator-separated list of text
     * files containing custom lookup tables.  Each line should contain
     * three space-separated floating point values between zero and one
     * giving the Red, Green and Blue components of a colour.
     * @see  #getCustomShaders
     */
    public static final String LUTFILES_PROPERTY = "lut.files";

    /** Fixes red level at parameter value. */
    public static final Shader FIX_RED =
        new FixRGBComponentShader( "RGB Red", 0 );

    /** Fixes green level at parameter value. */
    public static final Shader FIX_GREEN =
        new FixRGBComponentShader( "RGB Green", 1 );

    /** Fixes blue level at parameter value. */
    public static final Shader FIX_BLUE =
        new FixRGBComponentShader( "RGB Blue", 2 );

    /** Scales red level by parameter value. */
    public static final Shader SCALE_RED = 
        new ScaleRGBComponentShader( "Scale Red", 0 );

    /** Scales green level by parameter value. */
    public static final Shader SCALE_GREEN =
        new ScaleRGBComponentShader( "Scale Green", 1 );

    /** Scales blue level by parameter value. */
    public static final Shader SCALE_BLUE =
        new ScaleRGBComponentShader( "Scale Blue", 2 );

    /** Fixes Y in YUV colour space. */
    public static final Shader FIX_Y = new YuvShader( "YUV Y", 0, true );

    /** Fixes U in YUV colour space. */
    public static final Shader FIX_U = new YuvShader( "YUV U", 1, true );

    /** Fixes V in YUV colour space. */
    public static final Shader FIX_V = new YuvShader( "YUV V", 2, true );

    /** Fixes H in HSV colour space. */
    public static final Shader HSV_H = new HsvShader( "HSV H", 0, true );
 
    /** Fixes S in HSV colour space. */
    public static final Shader HSV_S = new HsvShader( "HSV S", 1, true );

    /** Fixes V in HSV colour space. */
    public static final Shader HSV_V = new HsvShader( "HSV V", 2, true );

    /** Scales H in HSV colour space. */
    public static final Shader SCALE_H = new HsvShader( "SCALE H", 0, false );

    /** Scales S in HSV colour space. */
    public static final Shader SCALE_S = new HsvShader( "SCALE S", 1, false );

    /** Scales V in HSV colour space. */
    public static final Shader SCALE_V = new HsvShader( "SCALE V", 2, false );

    /** Interpolates between red (0) and blue (1). */
    public static final Shader RED_BLUE =
        createInterpolationShader( "Red-Blue", Color.RED, Color.BLUE );

    /** Interpolates between white (0) and black (1). */
    public static final Shader WHITE_BLACK =
        createInterpolationShader( "Greyscale", Color.WHITE, Color.BLACK );

    /** Interpolates between black (0) and white (1). */
    public static final Shader BLACK_WHITE =
        createInterpolationShader( "Greyscale", Color.BLACK, Color.WHITE );

    /** Shader based on lookup table Aips0. */
    public static final Shader LUT_AIPS0;

    /** Shader based on lookup table Backgr. */
    public static final Shader LUT_BACKGR;

    /** Shader based on lookup table Color. */
    public static final Shader LUT_COLOR;

    /** Shader based on lookup table Heat. */
    public static final Shader LUT_HEAT;

    /** Shader based on lookup table IDL2. */
    public static final Shader LUT_IDL2;

    /** Shader based on lookup table IDL4. */
    public static final Shader LUT_IDL4;

    /** Shader based on lookup table Isophot. */
    public static final Shader LUT_ISOPHOT;

    /** Shader based on lookup table Light. */
    public static final Shader LUT_LIGHT;

    /** Shader based on lookup table Manycol. */
    public static final Shader LUT_MANYCOL;

    /** Shader based on lookup table Pastel. */
    public static final Shader LUT_PASTEL;

    /** Shader based on lookup table Rainbow. */
    public static final Shader LUT_RAINBOW;

    /** Shader based on lookup table Ramp. */
    public static final Shader LUT_RAMP;

    /** Shader based on lookup table Random. */
    public static final Shader LUT_RANDOM;

    /** Shader based on lookup table Real. */
    public static final Shader LUT_REAL;

    /** Shader based on lookup table Smooth. */
    public static final Shader LUT_SMOOTH;

    /** Shader based on lookup table Staircase. */
    public static final Shader LUT_STAIRCASE;

    /** Shader based on lookup table Standard. */
    public static final Shader LUT_STANDARD;

    /** Selection of lookup table-based shaders. */
    public final static Shader[] LUT_SHADERS = new Shader[] {
        LUT_AIPS0 = new ResourceLutShader( "AIPS0", "aips0.lut" ),
        LUT_BACKGR = new ResourceLutShader( "Background", "backgr.lut" ),
        LUT_COLOR = new ResourceLutShader( "Colour", "color.lut" ),
        LUT_HEAT = new ResourceLutShader( "Heat", "heat.lut" ),
        LUT_IDL2 = new ResourceLutShader( "IDL2", "idl2.lut" ),
        LUT_IDL4 = new ResourceLutShader( "IDL4", "idl4.lut" ),
        LUT_ISOPHOT = new ResourceLutShader( "Isophot", "isophot.lut" ),
        LUT_LIGHT = new ResourceLutShader( "Light", "light.lut" ),
        LUT_MANYCOL = new ResourceLutShader( "Manycol", "manycol.lut" ),
        LUT_PASTEL = new ResourceLutShader( "Pastel", "pastel.lut" ),
        LUT_RAINBOW = new ResourceLutShader( "Rainbow", "rainbow1.lut" ),
        LUT_RAMP = new ResourceLutShader( "Ramp", "ramp.lut" ),
        LUT_RANDOM = new ResourceLutShader( "Random", "random.lut" ),
        LUT_REAL = new ResourceLutShader( "Real", "real.lut" ),
        LUT_SMOOTH = new ResourceLutShader( "Smooth", "smooth.lut" ),
        LUT_STAIRCASE = new ResourceLutShader( "Staircase", "staircase.lut" ),
        LUT_STANDARD = new ResourceLutShader( "Standard", "standard.lut" ),
    };

    /* ColorBrewer.
     * Colors from www.colorbrewer.org by Cynthia A Brewer,
     * Geography, Pennsylvania State University.
     * These are intented for cartography. */

    /** ColorBrewer blue-green shader. */
    public static final Shader BREWER_BUGN =
        new SampleShader( "BuGn", new int[] {
            0xedf8fb, 0xccece6, 0x99d8c9, 0x66c2a4, 0x2ca25f, 0x006d2c, } );

    /** ColorBrewer blue-purple shader. */
    public static final Shader BREWER_BUPU =
        new SampleShader( "BuPu", new int[] {
            0xedf8fb, 0xbfd3e6, 0x9ebcda, 0x8c96c6, 0x8856a7, 0x810f7c, } );

    /** ColorBrewer orange-red shader. */
    public static final Shader BREWER_ORRD =
        new SampleShader( "OrRd", new int[] {
            0xfef0d9, 0xfdd49e, 0xfdbb84, 0xfc8d59, 0xe34a33, 0xb30000, } );

    /** ColorBrewer purple-blue shader. */
    public static final Shader BREWER_PUBU =
        new SampleShader( "PuBu", new int[] {
            0xf1eef6, 0xd0d1e6, 0xa6bddb, 0x74a9cf, 0x2b8cbe, 0x045a8d, } );

    /** ColorBrewer purple-red shader. */
    public static final Shader BREWER_PURD =
        new SampleShader( "PuRd", new int[] {
            0xf1eef6, 0xd4b9da, 0xc994c7, 0xdf65b0, 0xdd1c77, 0x980043, } );
    
    /** Base directory for locating binary colour map lookup table resources. */
    private final static String LUT_BASE = "/uk/ac/starlink/ttools/colormaps/";

    private static Shader[] customShaders_;

    private final static Logger logger_ =
        Logger.getLogger( "uk.ac.starlink.ttools.plot" );

    /**
     * Basic abstract partial shader implementation.
     */
    private static abstract class BasicShader implements Shader {

        private final String name_;
        private final Color baseColor_;

        /**
         * Constructs an absolute shader (one with no dependence on original
         * colour).
         *
         * @param   name  shader name
         */
        BasicShader( String name ) {
            this( name, null );
        }

        /**
         * Constructs a non-absolute shader.  The supplied 
         * <code>baseColor</code> is the one which is used for constructing
         * an icon.
         *
         * @param  name  shader name
         * @param   baseColor  base colour for constructing icon
         */
        BasicShader( String name, Color baseColor ) {
            name_ = name;
            baseColor_ = baseColor;
        }

        public String getName() {
            return name_;
        }

        public Icon createIcon( boolean horizontal, int width, int height,
                                int xpad, int ypad ) {
            return create1dIcon( this, horizontal,
                                 baseColor_ == null ? Color.BLACK : baseColor_,
                                 width, height, xpad, ypad );
        }

        public boolean isAbsolute() {
            return baseColor_ == null;
        }

        public String toString() {
            return name_;
        }
    }

    /**
     * Abstract Shader implementation for setting components in foreign
     * (non-RGB) colour spaces.
     */
    private static abstract class ColorSpaceComponentShader 
                                  extends BasicShader {

        private final int icomp_;
        private final boolean fix_;

        /**
         * Constructor.
         *
         * @param  name   name
         * @param  baseColor  base colour for generating icon
         * @param  icomp   modified component index
         * @param  fix    if true, component is fixed at given value,
         *                if false, it is scaled to given value
         */
        ColorSpaceComponentShader( String name, Color baseColor, int icomp,
                                   boolean fix ) {
            super( name, baseColor );
            icomp_ = icomp;
            fix_ = fix;
        }

        /**
         * Converts RGB array to foreign colour space.
         *
         * @param  rgb  colour component array; on entry and exit all elements
         *         must be in the range 0..1
         */
        protected abstract void toSpace( float[] rgb );

        /**
         * Converts foreign colour space array to RGB.
         *
         * @param  abc  colour component array; on entry and exit all elements
         *         must be in the range 0..1
         */
        protected abstract void fromSpace( float[] abc );

        public void adjustRgba( float[] rgba, float value ) {
            toSpace( rgba );
            rgba[ icomp_ ] = fix_ ? value
                                  : value * rgba[ icomp_ ];
            fromSpace( rgba );
        }
    }

    /** Shader which does nothing. */
    public static final Shader NULL =
            new BasicShader( "None", new Color( 1, 1, 1, 0 ) ) {
        public void adjustRgba( float[] rgba, float value ) {
        }
    };

    /** Scales alpha channel by parameter value. */
    public static final Shader TRANSPARENCY =
            new BasicShader( "Transparency", Color.BLACK ) {
        public void adjustRgba( float[] rgba, float value ) {

            /* Squaring seems to adjust the range better. */
            rgba[ 3 ] *= value * value;
        }
    };

    /** Shader which sets intensity. */
    public static final Shader FIX_INTENSITY =
            new BasicShader( "Intensity", Color.BLUE ) {
        public void adjustRgba( float[] rgba, float value ) {
            float max = Math.max( rgba[ 0 ], Math.max( rgba[ 1 ], rgba[ 2 ] ) );
            float m1 = 1f / max;
            for ( int i = 0; i < 3; i++ ) {
                rgba[ i ] = 1f - value * ( 1f - rgba[ i ] * m1 );
            }
        }
    };

    /** Shader which scales intensity. */
    public static final Shader SCALE_INTENSITY =
            new BasicShader( "Scale Intensity", Color.BLUE ) {
        public void adjustRgba( float[] rgba, float value ) {
            for ( int i = 0; i < 3; i++ ) {
                rgba[ i ] = 1f - value * ( 1f - rgba[ i ] );
            }
        }
    };

    /** Shader which fixes hue. */
    public static final Shader FIX_HUE = new BasicShader( "Hue" ) {
        public void adjustRgba( float[] rgba, float value ) {
            float h = value * 359.99f;
            float h6 = h / 60f;
            int hi = (int) h6;
            float f = h6 - hi;
            float s = 1f;
            float v = 1f;
            float p = v * ( 1f - s );
            float q = v * ( 1f - f * s );
            float t = v * ( 1f - ( 1f - f ) * s );
            float r;
            float g;
            float b;
            switch ( hi ) {
                case 0: r = v; g = t; b = p; break;
                case 1: r = q; g = v; b = p; break;
                case 2: r = p; g = v; b = t; break;
                case 3: r = p; g = q; b = v; break;
                case 4: r = t; g = p; b = v; break;
                case 5: r = v; g = p; b = q; break;
                default: r = 0; g = 0; b = 0;
            }
            rgba[ 0 ] = r;
            rgba[ 1 ] = g;
            rgba[ 2 ] = b;
        }
    };

    /**
     * Constructs a shader which interpolates smoothly between two colours.
     *
     * @param  name   name
     * @param  color0  colour corresponding to parameter value 0
     * @param  color1  colour corresponding to parameter value 1
     */
    public static Shader createInterpolationShader( final String name,
                                                    Color color0,
                                                    Color color1 ) {
        final float[] rgba0 = color0.getRGBComponents( null );
        final float[] rgba1 = color1.getRGBComponents( null );
        return new BasicShader( name ) {
            public void adjustRgba( float[] rgba, float value ) {
                for ( int i = 0; i < 3; i++ ) {
                    float f0 = rgba0[ i ];
                    float f1 = rgba1[ i ];
                    rgba[ i ] = f0 + ( f1 - f0 ) * value;
                }
            }
        };
    }

    /**
     * Creates a shader which always returns a fixed colour regardless of the
     * supplied parameter.
     *
     * @param  name  shader name
     * @param  color  fixed output colour
     * @return   fixed colour shader
     */
    public static Shader createFixedShader( final String name, Color color ) {
        final float[] fixedRgba = color.getRGBComponents( new float[ 4 ] );
        return new BasicShader( name ) {
            public void adjustRgba( float[] rgba, float value ) {
                for ( int i = 0; i < 4; i++ ) {
                    rgba[ i ] = fixedRgba[ i ];
                }
            }
        };
    }

    /**
     * Returns an array of any custom shaders specified by the 
     * {@link #LUTFILES_PROPERTY} property.
     *
     * @return  array of zero or more custom shaders
     */
    public static Shader[] getCustomShaders() {
        if ( customShaders_ == null ) {
            String fileset;
            try {
                fileset = System.getProperty( LUTFILES_PROPERTY );
            }
            catch ( SecurityException e ) {
                fileset = null;
            }
            List shaderList = new ArrayList();
            if ( fileset != null && fileset.length() > 0 ) {
                String[] files =
                    fileset.split( "\\Q" + File.pathSeparator + "\\E" );
                for ( int i = 0; i < files.length; i++ ) {
                    String f = files[ i ];
                    try {
                        shaderList
                           .add( new TextFileLutShader( new File( f ), 256 ) );
                    }
                    catch ( IOException e ) {
                        logger_.warning( "Failed to load custom lookup table "
                                       + f + " (" + e + ")" );
                    }
                }
            }
            customShaders_ = (Shader[]) shaderList.toArray( new Shader[ 0 ] );
        }
        return customShaders_;
    }

    /**
     * Shader implementation which fixes one component of the sRGB array
     * at its parameter's value.
     */
    private static class FixRGBComponentShader extends BasicShader {

        private final int icomp_;

        /**
         * Constructor.
         *
         * @param  name   name
         * @param  icomp   modified component index
         */
        FixRGBComponentShader( String name, int icomp ) {
            super( name, Color.BLACK );
            icomp_ = icomp;
        }
        
        public void adjustRgba( float[] rgba, float value ) {
            rgba[ icomp_ ] = value;
        }
    }

    /**
     * Shader implementation which sets one component of the YUV colour
     * space according to its parameter's value.
     */
    private static class YuvShader extends ColorSpaceComponentShader {
 
        /**
         * Constructor.
         *
         * @param  name   name
         * @param  icomp   modified component index
         * @param  fix    true for fix, false for scale
         */
        YuvShader( String name, int icomp, boolean fix ) {
            super( name, DARK_GREEN, icomp, fix );
        }

        protected void toSpace( float[] rgb ) {
            float r = rgb[ 0 ];
            float g = rgb[ 1 ];
            float b = rgb[ 2 ];
            float y = 0.299f * r + 0.587f * g + 0.114f * b;
            float u = 0.436f * ( b - y ) / ( 1f - 0.114f );
            float v = 0.615f * ( r - y ) / ( 1f - 0.299f );
            float su = 0.5f * ( u / 0.436f ) + 0.5f;
            float sv = 0.5f * ( v / 0.615f ) + 0.5f;
            rgb[ 0 ] = enforceBounds( y );
            rgb[ 1 ] = enforceBounds( su );
            rgb[ 2 ] = enforceBounds( sv );
        }

        protected void fromSpace( float[] yuv ) {
            float y = yuv[ 0 ];
            float su = yuv[ 1 ];
            float sv = yuv[ 2 ];
            float u = ( ( su * 2f ) - 1f ) * 0.436f;
            float v = ( ( sv * 2f ) - 1f ) * 0.615f;
            float r = y + 1.13983f * v;
            float g = y - 0.39466f * u - 0.58060f * v;
            float b = y + 2.03211f * u;
            yuv[ 0 ] = enforceBounds( r );
            yuv[ 1 ] = enforceBounds( g );
            yuv[ 2 ] = enforceBounds( b );
        }
    }

    /**
     * Shader implementation which sets one component of the YPbPr colour
     * space according to its parameter's value.
     */
    private static class YPbPrShader extends ColorSpaceComponentShader {

        private static final float[] T;
        private static final float[] F;
        static {
            double[] toRgb = new double[] {  .299,      .587,    .114, 
                                            -.168736, -.331264,  .5,
                                             .5,      -.418688, -.081312, };
            double[] fromRgb = Matrices.invert( toRgb );
            T = new float[ 9 ];
            F = new float[ 9 ];
            for ( int i = 0; i < 9; i++ ) {
                T[ i ] = (float) toRgb[ i ];
                F[ i ] = (float) fromRgb[ i ];
            }
        }

        /**
         * Constructor.
         *
         * @param  name   name
         * @param  icomp   modified component index
         * @param  fix    true for fix, false for scale
         */
        YPbPrShader( String name, int icomp, boolean fix ) {
            super( name, DARK_GREEN, icomp, fix );
        }

        protected void toSpace( float[] rgb ) {
            float r = rgb[ 0 ];
            float g = rgb[ 1 ];
            float b = rgb[ 2 ];
            float y  = r * T[ 0 ] + g * T[ 1 ] + b * T[ 2 ];
            float pb = r * T[ 3 ] + g * T[ 4 ] + b * T[ 5 ];
            float pr = r * T[ 6 ] + g * T[ 7 ] + b * T[ 8 ];
            rgb[ 0 ] = enforceBounds( y );
            rgb[ 1 ] = enforceBounds( pb + 0.5f );
            rgb[ 2 ] = enforceBounds( pr + 0.5f );
        }

        protected void fromSpace( float[] yPbPr ) {
            float y =  yPbPr[ 0 ];
            float pb = yPbPr[ 1 ] - 0.5f;
            float pr = yPbPr[ 2 ] - 0.5f;
            float r = y * F[ 0 ] + pb * F[ 1 ] + pr * F[ 2 ];
            float g = y * F[ 3 ] + pb * F[ 4 ] + pr * F[ 5 ];
            float b = y * F[ 6 ] + pb * F[ 7 ] + pr * F[ 8 ];
            yPbPr[ 0 ] = enforceBounds( r );
            yPbPr[ 1 ] = enforceBounds( g );
            yPbPr[ 2 ] = enforceBounds( b );
        }
    }

    /**
     * Shader implementation which fixes one component of the HSV colour
     * space at its parameter's value.
     */
    private static class HsvShader extends ColorSpaceComponentShader {

        /**
         * Constructor.
         *
         * @param  name   name
         * @param  icomp   modified component index
         * @param  fix    true for fix, false for scale
         */
        HsvShader( String name, int icomp, boolean fix ) {
            super( name, Color.RED, icomp, fix );
        }

        protected void toSpace( float[] rgb ) {
            float r = rgb[ 0 ];
            float g = rgb[ 1 ];
            float b = rgb[ 2 ];
            float max = Math.max( r, Math.max( g, b ) );
            float min = Math.min( r, Math.min( g, b ) );
            float v = max;
            float s = max > 0 ? 1f - min / max : 0;
            float h;
            float diff = max - min;
            if ( diff == 0 ) {
                h = 0f;
            }
            else if ( r == max ) {
                h = ( 60f * ( g - b ) / diff ) + 0f;
            }
            else if ( g == max ) {
                h = ( 60f * ( b - r ) / diff ) + 120f;
            }
            else if ( b == max ) {
                h = ( 60f * ( r - g ) / diff ) + 240f;
            }
            else {
                assert false;
                h = 0f;
            }
            if ( h < 0f ) {
                h += 360f;
            }
            float sh = h / 360f;
            rgb[ 0 ] = sh;
            rgb[ 1 ] = s;
            rgb[ 2 ] = v;
        }

        protected void fromSpace( float[] hsv ) {
            float sh = hsv[ 0 ];
            float s = hsv[ 1 ];
            float v = hsv[ 2 ];
            float h6 = sh * 6f;
            int ih = (int) h6;
            float f = h6 - ih;
            float p = v * ( 1 - s );
            float q = v * ( 1 - f * s );
            float t = v * ( 1 - ( 1 - f ) * s );
            final float r;
            final float g;
            final float b;
            switch ( ih ) {
                case 0:
                    r = v; g = t; b = p; break;
                case 1:
                    r = q; g = v; b = p; break;
                case 2:
                    r = p; g = v; b = t; break;
                case 3:
                    r = p; g = q; b = v; break;
                case 4:
                    r = t; g = p; b = v; break;
                case 5:
                case 6:
                    r = v; g = p; b = q; break;
                default:
                    r = 0; g = 0; b = 0; assert false : ih;
            }
            hsv[ 0 ] = r;
            hsv[ 1 ] = g;
            hsv[ 2 ] = b;
        }

    }

    /**
     * Reads an array of float values stored (as from a DataOutput) at a URL.
     * Each input value must be in the range 0..1 or an IOException is thrown.
     *
     * @param  loc  location of data
     * @return   array of floats each in range 0..1
     * @throws  IOException if there is trouble reading or any values are
     *          out of range
     */
    private static float[] readFloatArray( URL loc ) throws IOException {
        DataInputStream in =
            new DataInputStream( new BufferedInputStream( loc.openStream() ) );
        FloatList flist = new FloatList();
        try {
            while ( true ) {
                float value = in.readFloat();
                if ( value >= 0f && value <= 1f ) {
                    flist.add( value );
                }
                else {
                    throw new IOException( "RGB values out of range" );
                }
            }
        }
        catch ( EOFException e ) {
            return flist.toFloatArray();
        }
        finally {
            in.close();
        }
    }

    /**
     * Forces a value to be within the range 0..1.
     *
     * @param   f  input value
     * @return  f if it's in range, otherwise 0 or 1
     */
    private static final float enforceBounds( float f ) {
        if ( f >= 0f ) {
            if ( f <= 1f ) {
                return f;
            }
            else {
                return 1f;
            }
        }
        else {
            return 0f;
        }
    }

    /**
     * Shader which represents a sub-range of a given base shader.
     * Icon drawing is not handled perfectly for some non-absolute base shaders.
     */
    private static class StretchedShader implements Shader {
        private final String name_;
        private final Shader baseShader_;
        private final float f0_;
        private final float fScale_; 

        /**
         * Constructor.
         *
         * @param   name    shader name
         * @param   shader  base shader
         * @param   frac0   parameter value in base shader corresponding to
         *                  value 0 in this one (must be in range 0-1)
         * @param   frac1   parameter value in base shader corresponding to
         *                  value 1 in this one (must be in range 0-1)
         */
        public StretchedShader( String name, Shader base, float f0, float f1 ) {
            if ( ! ( f0 >= 0 && f0 <= 1 ) ||
                 ! ( f1 >= 0 && f1 <= 1 ) ) {
                throw new IllegalArgumentException( "Bad fraction" );
            }
            name_ = name;
            baseShader_ = base;
            f0_ = f0;
            fScale_ = f1 - f0;
        }

        /**
         * Constructor with an automatically-generated name.
         *
         * @param   shader  base shader
         * @param   frac0   parameter value in base shader corresponding to
         *                  value 0 in this one (must be in range 0-1)
         * @param   frac1   parameter value in base shader corresponding to
         *                  value 1 in this one (must be in range 0-1)
         */
        public StretchedShader( Shader base, float f0, float f1 ) {
            this( "Stretch-" + base.getName(), base, f0, f1 );
        }

        public String getName() {
            return name_;
        }

        public boolean isAbsolute() {
            return baseShader_.isAbsolute();
        }

        public void adjustRgba( float[] rgba, float value ) {
            baseShader_.adjustRgba( rgba, f0_ + fScale_ * value );
        }

        public Icon createIcon( boolean horizontal, int width, int height,
                                int xpad, int ypad ) {
            Color baseColor = baseShader_ instanceof BasicShader
                            ? ((BasicShader) baseShader_).baseColor_
                            : Color.BLACK;
            return create1dIcon( this, horizontal, baseColor,
                                 width, height, xpad, ypad );
        }

        public boolean equals( Object o ) {
            if ( o instanceof StretchedShader ) {
                StretchedShader other = (StretchedShader) o;
                return this.baseShader_.equals( other.baseShader_ )
                    && this.f0_ == other.f0_
                    && this.fScale_ == other.fScale_;
            }
            else {
                return false;
            }
        }

        public int hashCode() {
            int code = 79;
            code = code * 23 + baseShader_.hashCode();
            code = code * 23 + Float.floatToIntBits( f0_ );
            code = code * 23 + Float.floatToIntBits( fScale_ );
            return code;
        }
    }

    /**
     * Shader implementation which reverses the sense of an existing one.
     */
    private static class InvertedShader implements Shader {
        private final Shader base_;

        /**
         * Constructor.
         *
         * @param  base  base shader
         */
        public InvertedShader( Shader base ) {
            base_ = base;
        }

        public void adjustRgba( float[] rgba, float value ) {
            base_.adjustRgba( rgba, 1f - value );
        }

        public boolean isAbsolute() {
            return base_.isAbsolute();
        }

        public String getName() {
            return "-" + base_.getName();
        }

        public Icon createIcon( final boolean horizontal, final int width,
                                final int height, int xpad, int ypad ) {
            final Icon icon =
                base_.createIcon( horizontal, width, height, xpad, ypad );
            return new Icon() {
                public int getIconWidth() {
                    return icon.getIconWidth();
                }
                public int getIconHeight() {
                    return icon.getIconHeight();
                }
                public void paintIcon( Component c, Graphics g,
                                       int x, int y ) {
                    Graphics2D g2 = (Graphics2D) g;
                    AffineTransform trans = g2.getTransform();
                    g2.translate( x + width / 2, y + height / 2 );
                    g2.scale( horizontal ? -1 : +1,
                              horizontal ? +1 : -1 );
                    icon.paintIcon( c, g2, -width / 2, -height / 2 );
                    g2.setTransform( trans );
                }
            };
        }

        public boolean equals( Object o ) {
            if ( o instanceof InvertedShader ) {
                InvertedShader other = (InvertedShader) o;
                return this.base_.equals( other.base_ );
            }
            else {
                return false;
            }
        }

        public int hashCode() {
            return - base_.hashCode();
        }
    }


    /**
     * Shader implementation which scales one component of the sRGB array
     * by its parameter's value.
     */
    private static class ScaleRGBComponentShader extends BasicShader {

        private final int icomp_;

        /**
         * Constructor.
         *
         * @param  name   name
         * @param   icomp  modified component index
         */
        ScaleRGBComponentShader( String name, int icomp ) {
            super( name, Color.GRAY );
            icomp_ = icomp;
        }
 
        public void adjustRgba( float[] rgba, float value ) {
            rgba[ icomp_ ] *= value;
        }
    }

    /**
     * Abstract superclass of lookup table-based shader.
     */
    private static abstract class LutShader extends BasicShader {

        /**
         * Constructor.
         *
         * @param  name  shader name
         */
        LutShader( String name ) {
            super( name );
        }

        /**
         * Returns the lookup table, which must be a 3N-element array
         * with each element in the range 0..1.
         *
         * @return  lookup table (r1,g1,b1, r2,g2,b2, ...)
         */
        protected abstract float[] getRgbLut();

        public void adjustRgba( float[] rgba, float value ) {
            float[] lut = getRgbLut();
            int nsamp = lut.length / 3;
            int is3 = 3 * ( (int) ( value * ( nsamp - 1 ) + 0.5f ) );
            rgba[ 0 ] = lut[ is3 + 0 ];
            rgba[ 1 ] = lut[ is3 + 1 ];
            rgba[ 2 ] = lut[ is3 + 2 ];
        }
    }

    /**
     * Lookup table-based shader which reads lookup table data from 
     * raw float arrays stored in resources in the directory 
     * {@link #LUT_BASE}.
     */
    private static class ResourceLutShader extends LutShader {

        private final String resourceName_;
        private float[] lut_;

        /**
         * Constructor.
         *
         * @param  name  shader name
         * @param  resourceName  name of file within resource directory
         *         {@link #LUT_BASE}
         */
        ResourceLutShader( String name, String resourceName ) {
            super( name );
            resourceName_ = resourceName;
        }

        protected float[] getRgbLut() {

            /* Lazily acquire table. */
            if ( lut_ == null ) {
                String loc = LUT_BASE + resourceName_;
                logger_.config( "Reading lookup table at " + loc );
                URL url = Shaders.class.getResource( loc );
                try {
                    if ( url == null ) {
                        throw new FileNotFoundException( "No resource " + loc );
                    }
                    else {
                        lut_ = readFloatArray( url );
                    }
                }
                catch ( IOException e ) {
                    logger_.warning( "No colour map for " + this + ": " + e );
                    lut_ = new float[ 3 ];
                }
            }
            return lut_;
        }
    }

    /**
     * Lookup table-based shader which reads lookup table data from
     * a text file containing three columns giving R, G, B in the range
     * 0-1.
     */
    private static class TextFileLutShader extends LutShader {

        private final float[] lut_;
        private static final Pattern TRIPLE_REGEX = 
            Pattern.compile( "\\s*([0-9.e]+)\\s+([0-9.e]+)\\s+([0-9.e]+)\\s*" );

        /**
         * Constructor.
         *
         * @param file  file containing N rows of 3 float values
         * @param minSamples  the minimum number of samples in the resulting
         *        lookup table; if the file contains fewer than this,
         *        interpolation will be performed
         */
        TextFileLutShader( File file, int minSamples ) throws IOException {
            super( file.getName() );
            FloatList flist = new FloatList();
            int iline = 0;
            BufferedReader in = new BufferedReader( new FileReader( file ) );
            try {
                for ( String line; ( line = in.readLine() ) != null; ) {
                    iline++;
                    String tline = line.replaceFirst( "#.*", "" ).trim();
                    if ( tline.length() > 0 ) {
                        Matcher matcher = TRIPLE_REGEX.matcher( tline );
                        if ( matcher.matches() ) {
                            for ( int i = 0; i < 3; i++ ) {
                                float val =
                                    Float.parseFloat( matcher.group( i + 1 ) );
                                if ( val >= 0f && val <= 1f ) {
                                    flist.add( val );
                                }
                                else {
                                    throw new IOException( "Not in range 0-1: "
                                                         + file + " line "
                                                         + iline );
                                }
                            }
                        }
                        else {
                            throw new IOException( "Not 3 numbers: "
                                                 + file + " line " + iline );
                        }
                    }
                }
            }
            finally {
                in.close();
            }
            float[] lut = flist.toFloatArray();
            lut_ = lut.length < minSamples ? interpolateRgb( lut, minSamples )
                                           : lut;
            assert lut_.length % 3 == 0;
        }

        protected float[] getRgbLut() {
            return lut_;
        }
    }

    /**
<<<<<<< HEAD
=======
     * Shader which works with a few RGB samples supplied in the constructor
     * and interpolates between them.
     */
    private static class SampleShader extends LutShader {
        private static final float FF1 = 1f / 255f;
        protected final float[] lut_;

        /**
         * Constructor.
         *
         * @param  name  shader name
         * @param  array of rrggbb hexadecimal colour triples
         */
        SampleShader( String name, int[] rgbs ) {
            super( name );
            lut_ = interpolateRgb( toFloats( rgbs ), 256 );
        }

        protected float[] getRgbLut() {
            return lut_;
        }

        /**
         * Turns an N-element rrggbb int array into a
         * 3N-element r, g, b float array.
         *
         * @param   rgbs  int rgb samples
         * @return  float samples
         */
        private static float[] toFloats( int[] rgbs ) {
            float[] flut = new float[ rgbs.length * 3 ];
            for ( int i = 0; i < rgbs.length; i++ ) {
                int j = i * 3;
                int rgb = rgbs[ i ];
                flut[ j++ ] = ( ( rgb >> 16 ) & 0xff ) * FF1;
                flut[ j++ ] = ( ( rgb >> 8  ) & 0xff ) * FF1;
                flut[ j++ ] = ( ( rgb >> 0  ) & 0xff ) * FF1;
            }
            return flut;
        }
    }

    /**
>>>>>>> 5749ed20
     * LutShader which creates a lookup table by applying an existing
     * (presumably non-absolute) shader to a given colour.
     */
    private static class AppliedLutShader extends LutShader {
        private final Shader baseShader_;
        private final Color baseColor_;
        private final int nsample_;
        private final float[] lut_;

        /**
         * Constructor.
         *
         * @param  baseShader  shader which will be applied
         * @param  baseColor   colour to which shader will be applied
         * @param  nsample   number of entries in the lookup table
         *                   which will be created
         */
        AppliedLutShader( Shader baseShader, Color baseColor, int nsample ) {
            super( baseShader.getName() + "-fix" );
            baseShader_ = baseShader;
            baseColor_ = baseColor;
            nsample_ = nsample;
            float[] baseRgba =
                baseColor.getRGBColorComponents( new float[ 4 ] );
            float[] rgba = new float[ 4 ];
            lut_  = new float[ 3 * nsample ];
            for ( int is = 0; is < nsample; is++ ) {
                float level = (float) is / (float) ( nsample - 1 );
                System.arraycopy( baseRgba, 0, rgba, 0, 4 );
                baseShader.adjustRgba( rgba, level );
                System.arraycopy( rgba, 0, lut_, is * 3, 3 );
            }
        }

        protected float[] getRgbLut() {
            return lut_;
        }

        @Override
        public boolean equals( Object o ) {
            if ( o instanceof AppliedLutShader ) {
                AppliedLutShader other = (AppliedLutShader) o;
                return this.baseShader_.equals( other.baseShader_ )
                    && ( baseShader_.isAbsolute()
                         || this.baseColor_.equals( other.baseColor_ ) )
                    && this.nsample_ == other.nsample_;
            }
            else {
                return false;
            }
        }

        @Override
        public int hashCode() {
            int code = 5501;
            code = code * 23 + baseShader_.hashCode();
            code = code * 23 + ( baseShader_.isAbsolute()
                                     ? 99
                                     : baseColor_.hashCode() );
            code = code * 23 + nsample_;
            return code;
        }
    }

    /**
     * Creates a new RGB array with a specificied number of samples 
     * from a given one by interpolation.
     *
     * @param  in  input RGB array in order r, g, b, r, g, b, ...
     * @param  nsamp  number of RGB samples in the output array
     * @return  output RGB array in order r, g, b, r, g, b, ...
     */
    private static float[] interpolateRgb( float[] in, int nsamp ) {
        int nin = in.length / 3;
        float[] out = new float[ nsamp * 3 ];
        for ( int is = 0; is < nsamp; is++ ) {
            for ( int ic = 0; ic < 3; ic++ ) {
                int ilo = is * ( nin - 1 ) / ( nsamp - 1 );
                int ihi = Math.min( ilo + 1, nin - 1 );
                float frac = is * ( nin - 1 ) / (float) ( nsamp - 1 ) - ilo;
                out[ is * 3 + ic ] =
                    in[ ilo * 3 + ic ] +
                    frac * ( in[ ihi * 3 + ic ] - in[ ilo * 3 + ic ] );
            }
        }
        return out;
    }

    /**
     * Returns a shader which runs in the opposite direction to a given one.
     *
     * @param  shader  base shader
     * @return  inverted version
     */
    public static Shader invert( Shader shader ) {
        return new InvertedShader( shader );
    }

    /**
     * Returns a shader which corresponds to a sub-range of a given shader.
     *
     * @param   shader  base shader
     * @param   frac0   parameter value in base shader corresponding to
     *                  value 0 in this one (must be in range 0-1)
     * @param   frac1   parameter value in base shader corresponding to
     *                  value 1 in this one (must be in range 0-1)
     */
    public static Shader stretch( Shader shader, float frac0, float frac1 ) {
        return new StretchedShader( shader, frac0, frac1 );
    }

    /**
     * Creates a shader by applying an existing shader to a given base colour.
     * This only does useful work if the existing shader is non-absolute.
     *
     * @param  shader  shader to apply (presumably non-absolute)
     * @param  baseColor  colour to which the shader will be applied
     * @param  nsample  number of samples in the lookup table
     * @return  new absolute shader
     */
    public static Shader applyShader( Shader shader, Color baseColor,
                                      int nsample ) {
        return new AppliedLutShader( shader, baseColor, nsample );
    }

    /**
     * Constructs an icon which represents a shader in one dimension.
     * A horizontal or vertical bar is drawn
     * which gives the full range of colours produced by the shader as
     * operating on a given base colour.
     *
     * @param  shader   shader
     * @param  horizontal   true for a horizontal bar, false for vertical
     * @param  baseColor   the base colour modified by the shader
     * @param  width    total width of the icon
     * @param  height   total height of the icon
     * @param  xpad     internal padding in the X direction
     * @param  ypad     internal padding in the Y direction
     * @return  icon
     */
    private static Icon create1dIcon( Shader shader, boolean horizontal,
                                      Color baseColor, int width, int height,
                                      int xpad, int ypad ) {
        return new ShaderIcon1( shader, horizontal, baseColor, width, height,
                                xpad, ypad );
    }

    /**
     * Constructs an icon which represents two shaders in two dimensions.
     *
     * @param  xShader  shader for X direction
     * @param  yShader  shader for Y direction
     * @param  xFirst   true if X shader is to be applied first
     * @param  baseColor  base colour for the shaders to work on 
     * @param  width    total width of the icon
     * @param  height   total height of the icon
     * @param  xpad     internal padding in the X direction
     * @param  ypad     internal padding in the Y direction
     * @return icon
     */
    public static Icon create2dIcon( Shader xShader, Shader yShader,
                                     boolean xFirst, Color baseColor,
                                     int width, int height,
                                     int xpad, int ypad ) {
        return new ShaderIcon2( xShader, yShader, xFirst, baseColor,
                                width, height, xpad, ypad );
    }

    /**
     * Indicates whether the given shader object is capable of introducing
     * transparency into a colour (modifying rgba[3] from 1 to a lower value).
     *
     * @param  shader  shader to test
     * @return  true if shader adjusts transparency or is null
     */
    public static boolean isTransparent( Shader shader ) {
        if ( shader == null ) {
            return false;
        }

        /* Currently just tries a couple of colours.  Not foolproof, but 
         * likely to work for sensible shaders. */
        float[] rgba = new float[] { 1.0f, 0.1f, 0.6f, 1.0f,};
        shader.adjustRgba( rgba, 0.8f );
        if ( rgba[ 3 ] != 1.0f ) {
            return true;
        }
        shader.adjustRgba( rgba, 0.2f );
        if ( rgba[ 3 ] != 1.0f ) {
            return true;
        }
        return false;
    }

    /**
     * Icon representing a Shader in one dimension.  
     * A horizontal or vertical bar is drawn
     * which gives the full range of colours produced by the shader as
     * operating on a given base colour.
     */
    private static class ShaderIcon1 implements Icon {

        private final Shader shader_;
        private final boolean horizontal_;
        private final int width_;
        private final int height_;
        private final int xpad_;
        private final int ypad_;
        private final float[] baseRgba_;

        /**
         * Constructor.
         *
         * @param  shader   shader
         * @param  horizontal   true for a horizontal bar, false for vertical
         * @param  baseColor   the base colour modified by the shader
         * @param  width    total width of the icon
         * @param  height   total height of the icon
         * @param  xpad     internal padding in the X direction
         * @param  ypad     internal padding in the Y direction
         */
        public ShaderIcon1( Shader shader, boolean horizontal, Color baseColor,
                            int width, int height, int xpad, int ypad ) {
            shader_ = shader;
            horizontal_ = horizontal;
            width_ = width;
            height_ = height;
            xpad_ = xpad;
            ypad_ = ypad;
            baseRgba_ = baseColor.getRGBComponents( null );
        }

        public int getIconWidth() {
            return width_;
        }

        public int getIconHeight() {
            return height_;
        }

        public void paintIcon( Component c, Graphics g, int x, int y ) {
            Color origColor = g.getColor();
            int npix = horizontal_ ? width_ - 2 * xpad_
                                   : height_ - 2 * ypad_;
            float np1 = 1f / ( npix - 1 );
            int xlo = x + xpad_;
            int xhi = x + width_ - xpad_;
            int ylo = y + ypad_;
            int yhi = y + height_ - ypad_;
            for ( int ipix = 0; ipix < npix; ipix++ ) {
                g.setColor( getColor( ipix * np1 ) );
                if ( horizontal_ ) {
                    g.fillRect( xlo + ipix - 1, ylo, 1, yhi - ylo );
                }
                else {
                    g.fillRect( xlo, ylo + ipix - 1, xhi - xlo, 1 );
                }
            }
            g.setColor( origColor );
        }

        /**
         * Returns the colour corresponding to a given parameter value for
         * this icon's shader.
         *
         * @param  value  parameter value
         * @return colour
         */
        private Color getColor( float value ) {
            float[] rgba = (float[]) baseRgba_.clone();
            shader_.adjustRgba( rgba, value );
            return new Color( rgba[ 0 ], rgba[ 1 ], rgba[ 2 ], rgba[ 3 ] );
        }
    }


    /**
     * Icon representing two Shaders in two dimensions.
     */
    private static class ShaderIcon2 implements Icon {

        private final Shader xShader_;
        private final Shader yShader_;
        private final boolean xFirst_;
        private final int width_;
        private final int height_;
        private final int xpad_;
        private final int ypad_;
        private final float[] baseRgba_;

        /**
         * Constructor.
         *
         * @param  xShader  shader for X direction
         * @param  yShader  shader for Y direction
         * @param  xFirst   true if X shader is to be applied first
         * @param  baseColor  base colour for the shaders to work on 
         * @param  width    total width of the icon
         * @param  height   total height of the icon
         * @param  xpad     internal padding in the X direction
         * @param  ypad     internal padding in the Y direction
         */
        public ShaderIcon2( Shader xShader, Shader yShader, boolean xFirst, 
                            Color baseColor, int width, int height,
                            int xpad, int ypad ) {
            xShader_ = xShader;
            yShader_ = yShader;
            xFirst_ = xFirst;
            width_ = width;
            height_ = height;
            xpad_ = xpad;
            ypad_ = ypad;
            baseRgba_ = baseColor.getRGBComponents( null );
        }

        public int getIconWidth() {
            return width_;
        }

        public int getIconHeight() {
            return height_;
        }

        public void paintIcon( Component c, Graphics g, int x, int y ) {
            Color origColor = g.getColor();
            int nx = width_ - 2 * xpad_;
            int ny = height_ - 2 * ypad_;
            float nx1 = 1f / ( nx - 1 );
            float ny1 = 1f / ( ny - 1 );
            for ( int ix = 0; ix < nx; ix++ ) {
                for ( int iy = 0; iy < ny; iy++ ) {
                    g.setColor( getColor( ix * nx1, iy * ny1 ) );
                    g.drawRect( ix + xpad_, iy + ypad_, 1, 1 );
                }
            }
            g.setColor( origColor );
        }

        /**
         * Returns the colour generated by this icon's shaders at particular
         * values of the X and Y parameters.
         *
         * @param   xval  X shader parameter
         * @param   yval  Y shader parameter
         * @return  colour
         */
        private Color getColor( float xval, float yval ) {
            float[] rgba = (float[]) baseRgba_.clone();
            if ( xFirst_ ) {
                xShader_.adjustRgba( rgba, xval );
                yShader_.adjustRgba( rgba, yval );
            }
            else {
                yShader_.adjustRgba( rgba, yval );
                xShader_.adjustRgba( rgba, xval );
            }
            return new Color( rgba[ 0 ], rgba[ 1 ], rgba[ 2 ], rgba[ 3 ] );
        }
    }
}<|MERGE_RESOLUTION|>--- conflicted
+++ resolved
@@ -1052,8 +1052,6 @@
     }
 
     /**
-<<<<<<< HEAD
-=======
      * Shader which works with a few RGB samples supplied in the constructor
      * and interpolates between them.
      */
@@ -1097,7 +1095,6 @@
     }
 
     /**
->>>>>>> 5749ed20
      * LutShader which creates a lookup table by applying an existing
      * (presumably non-absolute) shader to a given colour.
      */
